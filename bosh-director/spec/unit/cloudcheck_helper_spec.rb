require 'spec_helper'

module Bosh::Director
  describe CloudcheckHelper do
    class TestProblemHandler < ProblemHandlers::Base
      register_as :test_problem_handler

      def initialize(vm_id, data)
        super
        @vm = Models::Vm[vm_id]
      end

      resolution :recreate_vm do
        action { recreate_vm(@vm) }
      end
    end
    let(:deployment_model) { Models::Deployment.make(manifest: YAML.dump(Bosh::Spec::Deployments.legacy_manifest)) }
    let(:vm) do
      Models::Vm.make(cid: 'vm-cid', agent_id: 'agent-007', deployment: deployment_model)
    end
    let(:test_problem_handler) { ProblemHandlers::Base.create_by_type(:test_problem_handler, vm.id, {}) }
    let(:fake_cloud) { instance_double('Bosh::Cloud') }
    let(:vm_deleter) { instance_double(Bosh::Director::VmDeleter) }
    before { allow(VmDeleter).to receive(:new).and_return(vm_deleter) }

    let(:vm_creator) { instance_double(Bosh::Director::VmCreator) }
    before { allow(VmCreator).to receive(:new).and_return(vm_creator) }

    before { allow(AgentClient).to receive(:with_vm).with(vm, anything).and_return(agent_client) }
    let(:agent_client) { instance_double(AgentClient) }

    def fake_job_context
      test_problem_handler.job = instance_double('Bosh::Director::Jobs::BaseJob')
      allow(Config).to receive(:cloud).and_return(fake_cloud)
    end

    describe '#delete_vm' do
      before { fake_job_context }
      context 'when VM does not have disks' do
        before { allow(agent_client).to receive(:list_disk).and_return([]) }

        it 'deletes VM using vm_deleter' do
          expect(vm_deleter).to receive(:delete_vm).with(vm)
          test_problem_handler.delete_vm(vm)
        end
      end

      context 'when VM has disks' do
        before { allow(agent_client).to receive(:list_disk).and_return(['fake-disk-cid']) }

        it 'fails' do
          expect {
            test_problem_handler.delete_vm(vm)
          }.to raise_error 'VM has persistent disk attached'
        end
      end
    end

    describe '#recreate_vm' do
      let(:instance) { Models::Instance.make(deployment: deployment_model, job: 'mysql_node', index: 0, vm_id: vm.id) }
      before { vm.instance = instance }

      describe 'error handling' do
        it 'fails if VM does not an associated instance' do
          vm.instance = nil

          expect {
            test_problem_handler.apply_resolution(:recreate_vm)
          }.to raise_error 'VM does not have an associated instance'
        end

        it "doesn't recreate VM if apply spec is unknown" do
          vm.update(env: {})

          expect {
            test_problem_handler.apply_resolution(:recreate_vm)
          }.to raise_error(ProblemHandlerError, 'Unable to look up VM apply spec')
        end

        it "doesn't recreate VM if environment is unknown" do
          vm.update(apply_spec: {})

          expect {
            test_problem_handler.apply_resolution(:recreate_vm)
          }.to raise_error(ProblemHandlerError, 'Unable to look up VM environment')
        end

        it 'whines on invalid spec format' do
          vm.update(apply_spec: :foo, env: {})

          expect {
            test_problem_handler.apply_resolution(:recreate_vm)
          }.to raise_error(ProblemHandlerError, 'Invalid apply spec format')
        end

        it 'whines on invalid env format' do
          vm.update(apply_spec: {}, env: :bar)

          expect {
            test_problem_handler.apply_resolution(:recreate_vm)
          }.to raise_error(ProblemHandlerError, 'Invalid VM environment format')
        end
      end

      describe 'actually recreating the VM' do
        let(:spec) do
          {
              'resource_pool' => {
                  'stemcell' => {
                      'name' => 'stemcell-name',
                      'version' => '3.0.2'
                  },
                  'cloud_properties' => {'foo' => 'bar'},
              },
              'networks' => ['A', 'B', 'C']
          }
        end
        let(:fake_new_agent) { double('Bosh::Director::AgentClient') }

        before do
          vm.update(apply_spec: spec, env: {'key1' => 'value1'})
<<<<<<< HEAD
          allow(AgentClient).to receive(:with_vm).with(vm, anything).and_return(fake_new_agent)
        end

        it 'recreates the VM' do
          fake_job_context
=======

          allow(SecureRandom).to receive(:uuid).and_return('agent-222')
          allow(AgentClient).to receive(:with_defaults).with('agent-222', anything).and_return(fake_new_agent)
        end

        context 'when there is a persistent disk' do
          before do
            Models::PersistentDisk.make(disk_cid: 'disk-cid', instance_id: instance.id)
            Bosh::Director::Config.trusted_certs=DIRECTOR_TEST_CERTS
          end

          def it_creates_vm_with_persistent_disk
            expect(fake_cloud).to receive(:delete_vm).with('vm-cid').ordered
            expect(fake_cloud).to receive(:create_vm).
              with('agent-222', 'sc-302', {'foo' => 'bar'}, ['A', 'B', 'C'], ['disk-cid'], {'key1' => 'value1'}).
              ordered.and_return('new-vm-cid')

            vm_metadata_updater = instance_double('Bosh::Director::VmMetadataUpdater', update: nil)
            allow(Bosh::Director::VmMetadataUpdater).to receive(:build).and_return(vm_metadata_updater)
            expect(vm_metadata_updater).to receive(:update) do |vm, metadata|
              expect(vm.cid).to eq('new-vm-cid')
              expect(metadata).to eq({})
            end

            expect(fake_new_agent).to receive(:wait_until_ready).ordered
            expect(fake_new_agent).to receive(:update_settings).with(DIRECTOR_TEST_CERTS).ordered
            expect(fake_cloud).to receive(:attach_disk).with('new-vm-cid', 'disk-cid').ordered

            expect(fake_new_agent).to receive(:mount_disk).with('disk-cid').ordered
            expect(fake_new_agent).to receive(:apply).with(spec).ordered
            expect(fake_new_agent).to receive(:run_script).with('pre-start', {}).ordered
            expect(fake_new_agent).to receive(:start).ordered

            fake_job_context

            expect {
              test_problem_handler.apply_resolution(:recreate_vm)
            }.to change { Models::Vm.where(agent_id: 'agent-007').count }.from(1).to(0)

            instance.reload
            expect(instance.vm.apply_spec).to eq(spec)
            expect(instance.vm.cid).to eq('new-vm-cid')
            expect(instance.vm.trusted_certs_sha1).to eq(DIRECTOR_TEST_CERTS_SHA1)
            expect(instance.vm.agent_id).to eq('agent-222')
            expect(instance.persistent_disk.disk_cid).to eq('disk-cid')
          end

          context 'and the disk is attached' do
            it 'recreates VM (w/persistent disk) after detaching the disk from the old vm' do
              it_creates_vm_with_persistent_disk
            end
          end

          context 'and the disk is already detached' do
            before do
              allow(fake_cloud).to receive(:detach_disk).and_raise(Bosh::Clouds::DiskNotAttached.new(false), 'fake-value')
            end

            it 'still recreates VM (w/persistent disk)' do
              it_creates_vm_with_persistent_disk
            end
          end
        end

        context 'when there is no persistent disk' do
          it 'just recreates the VM' do
            expect(fake_cloud).to receive(:delete_vm).with('vm-cid').ordered
            expect(fake_cloud).to receive(:create_vm).
                with('agent-222', 'sc-302', {'foo' => 'bar'}, ['A', 'B', 'C'], [], {'key1' => 'value1'}).
                ordered.and_return('new-vm-cid')

            vm_metadata_updater = instance_double('Bosh::Director::VmMetadataUpdater', update: nil)
            allow(Bosh::Director::VmMetadataUpdater).to receive_messages(build: vm_metadata_updater)
            expect(vm_metadata_updater).to receive(:update) do |vm, metadata|
              expect(vm.cid).to eq('new-vm-cid')
              expect(metadata).to eq({})
            end

            expect(fake_new_agent).to receive(:wait_until_ready).ordered
            expect(fake_new_agent).to receive(:update_settings).ordered
            expect(fake_new_agent).to receive(:apply).with(spec).ordered
            expect(fake_new_agent).to receive(:run_script).with('pre-start', {}).ordered
            expect(fake_new_agent).to receive(:start).ordered

            fake_job_context

            expect {
              test_problem_handler.apply_resolution(:recreate_vm)
            }.to change { Models::Vm.where(agent_id: 'agent-007').count }.from(1).to(0)

            instance.reload
            expect(instance.vm.apply_spec).to eq(spec)
            expect(instance.vm.cid).to eq('new-vm-cid')
            expect(instance.vm.agent_id).to eq('agent-222')
          end
        end

        context 'trusted certificate handling' do
          before do
            Bosh::Director::Config.trusted_certs=DIRECTOR_TEST_CERTS
            allow(fake_new_agent).to receive(:wait_until_ready)
            allow(fake_new_agent).to receive(:update_settings)
            allow(fake_new_agent).to receive(:apply)
            allow(fake_new_agent).to receive(:run_script).with('pre-start', {})
            allow(fake_new_agent).to receive(:start)
>>>>>>> 37e46dbf

          expect(vm_deleter).to receive(:delete_for_instance_plan) do |instance_plan, options|
            expect(instance_plan.instance.network_settings).to eq(['A', 'B', 'C'])
            expect(instance_plan.instance.resource_pool.cloud_properties).to eq({'foo' => 'bar'})
            expect(instance_plan.instance.resource_pool.env).to eq({'key1' => 'value1'})

            expect(options).to eq({skip_disks: true})
          end

          expect(vm_creator).to receive(:create_for_instance_plan) do |instance_plan|
            expect(instance_plan.instance.network_settings).to eq(['A', 'B', 'C'])
            expect(instance_plan.instance.resource_pool.cloud_properties).to eq({'foo' => 'bar'})
            expect(instance_plan.instance.resource_pool.env).to eq({'key1' => 'value1'})

            vm
          end

          expect(fake_new_agent).to receive(:start)

          test_problem_handler.apply_resolution(:recreate_vm)
        end
      end
    end
  end
end<|MERGE_RESOLUTION|>--- conflicted
+++ resolved
@@ -119,119 +119,11 @@
 
         before do
           vm.update(apply_spec: spec, env: {'key1' => 'value1'})
-<<<<<<< HEAD
           allow(AgentClient).to receive(:with_vm).with(vm, anything).and_return(fake_new_agent)
         end
 
         it 'recreates the VM' do
           fake_job_context
-=======
-
-          allow(SecureRandom).to receive(:uuid).and_return('agent-222')
-          allow(AgentClient).to receive(:with_defaults).with('agent-222', anything).and_return(fake_new_agent)
-        end
-
-        context 'when there is a persistent disk' do
-          before do
-            Models::PersistentDisk.make(disk_cid: 'disk-cid', instance_id: instance.id)
-            Bosh::Director::Config.trusted_certs=DIRECTOR_TEST_CERTS
-          end
-
-          def it_creates_vm_with_persistent_disk
-            expect(fake_cloud).to receive(:delete_vm).with('vm-cid').ordered
-            expect(fake_cloud).to receive(:create_vm).
-              with('agent-222', 'sc-302', {'foo' => 'bar'}, ['A', 'B', 'C'], ['disk-cid'], {'key1' => 'value1'}).
-              ordered.and_return('new-vm-cid')
-
-            vm_metadata_updater = instance_double('Bosh::Director::VmMetadataUpdater', update: nil)
-            allow(Bosh::Director::VmMetadataUpdater).to receive(:build).and_return(vm_metadata_updater)
-            expect(vm_metadata_updater).to receive(:update) do |vm, metadata|
-              expect(vm.cid).to eq('new-vm-cid')
-              expect(metadata).to eq({})
-            end
-
-            expect(fake_new_agent).to receive(:wait_until_ready).ordered
-            expect(fake_new_agent).to receive(:update_settings).with(DIRECTOR_TEST_CERTS).ordered
-            expect(fake_cloud).to receive(:attach_disk).with('new-vm-cid', 'disk-cid').ordered
-
-            expect(fake_new_agent).to receive(:mount_disk).with('disk-cid').ordered
-            expect(fake_new_agent).to receive(:apply).with(spec).ordered
-            expect(fake_new_agent).to receive(:run_script).with('pre-start', {}).ordered
-            expect(fake_new_agent).to receive(:start).ordered
-
-            fake_job_context
-
-            expect {
-              test_problem_handler.apply_resolution(:recreate_vm)
-            }.to change { Models::Vm.where(agent_id: 'agent-007').count }.from(1).to(0)
-
-            instance.reload
-            expect(instance.vm.apply_spec).to eq(spec)
-            expect(instance.vm.cid).to eq('new-vm-cid')
-            expect(instance.vm.trusted_certs_sha1).to eq(DIRECTOR_TEST_CERTS_SHA1)
-            expect(instance.vm.agent_id).to eq('agent-222')
-            expect(instance.persistent_disk.disk_cid).to eq('disk-cid')
-          end
-
-          context 'and the disk is attached' do
-            it 'recreates VM (w/persistent disk) after detaching the disk from the old vm' do
-              it_creates_vm_with_persistent_disk
-            end
-          end
-
-          context 'and the disk is already detached' do
-            before do
-              allow(fake_cloud).to receive(:detach_disk).and_raise(Bosh::Clouds::DiskNotAttached.new(false), 'fake-value')
-            end
-
-            it 'still recreates VM (w/persistent disk)' do
-              it_creates_vm_with_persistent_disk
-            end
-          end
-        end
-
-        context 'when there is no persistent disk' do
-          it 'just recreates the VM' do
-            expect(fake_cloud).to receive(:delete_vm).with('vm-cid').ordered
-            expect(fake_cloud).to receive(:create_vm).
-                with('agent-222', 'sc-302', {'foo' => 'bar'}, ['A', 'B', 'C'], [], {'key1' => 'value1'}).
-                ordered.and_return('new-vm-cid')
-
-            vm_metadata_updater = instance_double('Bosh::Director::VmMetadataUpdater', update: nil)
-            allow(Bosh::Director::VmMetadataUpdater).to receive_messages(build: vm_metadata_updater)
-            expect(vm_metadata_updater).to receive(:update) do |vm, metadata|
-              expect(vm.cid).to eq('new-vm-cid')
-              expect(metadata).to eq({})
-            end
-
-            expect(fake_new_agent).to receive(:wait_until_ready).ordered
-            expect(fake_new_agent).to receive(:update_settings).ordered
-            expect(fake_new_agent).to receive(:apply).with(spec).ordered
-            expect(fake_new_agent).to receive(:run_script).with('pre-start', {}).ordered
-            expect(fake_new_agent).to receive(:start).ordered
-
-            fake_job_context
-
-            expect {
-              test_problem_handler.apply_resolution(:recreate_vm)
-            }.to change { Models::Vm.where(agent_id: 'agent-007').count }.from(1).to(0)
-
-            instance.reload
-            expect(instance.vm.apply_spec).to eq(spec)
-            expect(instance.vm.cid).to eq('new-vm-cid')
-            expect(instance.vm.agent_id).to eq('agent-222')
-          end
-        end
-
-        context 'trusted certificate handling' do
-          before do
-            Bosh::Director::Config.trusted_certs=DIRECTOR_TEST_CERTS
-            allow(fake_new_agent).to receive(:wait_until_ready)
-            allow(fake_new_agent).to receive(:update_settings)
-            allow(fake_new_agent).to receive(:apply)
-            allow(fake_new_agent).to receive(:run_script).with('pre-start', {})
-            allow(fake_new_agent).to receive(:start)
->>>>>>> 37e46dbf
 
           expect(vm_deleter).to receive(:delete_for_instance_plan) do |instance_plan, options|
             expect(instance_plan.instance.network_settings).to eq(['A', 'B', 'C'])
@@ -249,7 +141,8 @@
             vm
           end
 
-          expect(fake_new_agent).to receive(:start)
+          expect(fake_new_agent).to receive(:run_script).with('pre-start', {}).ordered
+          expect(fake_new_agent).to receive(:start).ordered
 
           test_problem_handler.apply_resolution(:recreate_vm)
         end
