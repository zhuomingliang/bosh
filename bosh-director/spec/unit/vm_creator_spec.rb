--- conflicted
+++ resolved
@@ -8,16 +8,9 @@
           logger, vm_deleter, disk_manager, job_renderer, agent_broadcaster
       ) }
 
-<<<<<<< HEAD
-      let(:disk_manager) { SingleDiskManager.new(logger) }
-      let(:cloud) { Config.cloud }
-      let(:disk_manager) { SingleDiskManager.new(logger) }
+      let(:disk_manager) { DiskManager.new(logger) }
+      let(:cloud) { instance_double('Bosh::Cloud') }
       let(:vm_deleter) { VmDeleter.new(logger, false, false) }
-=======
-      let(:disk_manager) { DiskManager.new(cloud, logger) }
-      let(:cloud) { instance_double('Bosh::Cloud') }
-      let(:vm_deleter) { VmDeleter.new(cloud, logger, false, false) }
->>>>>>> 1bf9c8bd
       let(:job_renderer) { instance_double(JobRenderer) }
       let(:agent_broadcaster) { instance_double(AgentBroadcaster) }
       let(:agent_client) do
