require 'spec_helper'
require 'rack/test'

module Bosh::Director
  module Api
    describe Controllers::DeploymentsController do
      include Rack::Test::Methods

      subject(:app) { described_class.new(config) }

      let(:temp_dir) { Dir.mktmpdir }
      let(:test_config) do
        blobstore_dir = File.join(temp_dir, 'blobstore')
        FileUtils.mkdir_p(blobstore_dir)

        config = Psych.load(spec_asset('test-director-config.yml'))
        config['dir'] = temp_dir
        config['blobstore'] = {
          'provider' => 'local',
          'options' => {'blobstore_path' => blobstore_dir}
        }
        config['snapshots']['enabled'] = true
        config
      end

      let(:identity_provider) { Support::TestIdentityProvider.new }
      let(:config) do
        config = Config.load_hash(test_config)
        allow(config).to receive(:identity_provider).and_return(identity_provider)
        config
      end

      let(:manifest_with_errand) {
        manifest_hash = Bosh::Spec::Deployments.manifest_with_errand
        manifest_hash['jobs'] << {
          'name' => 'another-errand',
          'template' => 'errand1',
          'lifecycle' => 'errand',
          'resource_pool' => 'a',
          'instances' => 1,
          'networks' => [{'name' => 'a'}]
        }
        Psych.dump(manifest_hash)
      }
      let(:cloud_config) { Models::CloudConfig.make }
      before do
        App.new(config)
        basic_authorize 'admin', 'admin'
      end

      after { FileUtils.rm_rf(temp_dir) }

      describe 'the date header' do
        it 'is present' do
          basic_authorize 'reader', 'reader'
          get '/'
          expect(last_response.headers['Date']).to be
        end
      end

      describe 'API calls' do
        describe 'creating a deployment' do
          it 'expects compressed deployment file' do
            post '/', spec_asset('test_conf.yaml'), { 'CONTENT_TYPE' => 'text/yaml' }
            expect_redirect_to_queued_task(last_response)
          end

          it 'only consumes text/yaml' do
            post '/', spec_asset('test_conf.yaml'), { 'CONTENT_TYPE' => 'text/plain' }
            expect(last_response.status).to eq(404)
          end

          it 'gives a nice error when request body is not a valid yml' do
            post '/', "}}}i'm not really yaml, hah!", {'CONTENT_TYPE' => 'text/yaml'}

            expect(last_response.status).to eq(400)
            expect(JSON.parse(last_response.body)['code']).to eq(440001)
            expect(JSON.parse(last_response.body)['description']).to include('Incorrect YAML structure of the uploaded manifest: ')
          end

          it 'gives a nice error when request body is empty' do
            post '/', '', {'CONTENT_TYPE' => 'text/yaml'}

            expect(last_response.status).to eq(400)
            expect(JSON.parse(last_response.body)).to eq(
                'code' => 440001,
                'description' => 'Manifest should not be empty',
            )
          end
        end

        describe 'updating a deployment' do
          let(:deployment) { Models::Deployment.create(:name => 'test_deployment', :manifest => Psych.dump({'foo' => 'bar'})) }

          context 'without the "skip_drain" param' do
            it 'does not skip draining' do
              allow_any_instance_of(DeploymentManager)
                .to receive(:create_deployment)
                .with(anything(), anything(), anything(), anything(), anything(), hash_excluding('skip_drain'))
                .and_return(OpenStruct.new(:id => 1))
              post '/', spec_asset('test_conf.yaml'), { 'CONTENT_TYPE' => 'text/yaml' }
              expect(last_response).to be_redirect
            end
          end

          context 'with the "skip_drain" param as "*"' do
            it 'skips draining' do
              allow_any_instance_of(DeploymentManager)
                .to receive(:create_deployment)
                .with(anything(), anything(), anything(), anything(), anything(), hash_including('skip_drain' => '*'))
                .and_return(OpenStruct.new(:id => 1))
              post '/?skip_drain=*', spec_asset('test_conf.yaml'), { 'CONTENT_TYPE' => 'text/yaml' }
              expect(last_response).to be_redirect
            end
          end

          context 'with the "skip_drain" param as "job_one,job_two"' do
            it 'skips draining' do
              allow_any_instance_of(DeploymentManager)
                .to receive(:create_deployment)
                .with(anything(), anything(), anything(), anything(), anything(), hash_including('skip_drain' => 'job_one,job_two'))
                .and_return(OpenStruct.new(:id => 1))
              post '/?skip_drain=job_one,job_two', spec_asset('test_conf.yaml'), { 'CONTENT_TYPE' => 'text/yaml' }
              expect(last_response).to be_redirect
            end
          end

          context 'updates using a manifest with deployment name' do
            it 'calls create deployment with deployment name' do
              expect_any_instance_of(DeploymentManager)
                  .to receive(:create_deployment)
                          .with(anything(), anything(), anything(), anything(), 'my-test-deployment', hash_excluding('skip_drain'))
                          .and_return(OpenStruct.new(:id => 1))
              post '/', spec_asset('test_manifest.yml'), { 'CONTENT_TYPE' => 'text/yaml' }
              expect(last_response).to be_redirect
            end
          end

        end

        describe 'deleting deployment' do
          it 'deletes the deployment' do
            deployment = Models::Deployment.create(:name => 'test_deployment', :manifest => Psych.dump({'foo' => 'bar'}))

            delete '/test_deployment'
            expect_redirect_to_queued_task(last_response)
          end
        end

        describe 'job management' do
          shared_examples 'change state' do
            it 'allows to change state' do
              deployment = Models::Deployment.create(name: 'foo', manifest: Psych.dump({'foo' => 'bar'}))
              instance = Models::Instance.create(deployment: deployment, job: 'dea', index: '2', uuid: '0B949287-CDED-4761-9002-FC4035E11B21', state: 'started')
              Models::PersistentDisk.create(instance: instance, disk_cid: 'disk_cid')
              put "#{path}", spec_asset('test_conf.yaml'), { 'CONTENT_TYPE' => 'text/yaml' }
              expect_redirect_to_queued_task(last_response)
            end

            it 'allows to change state with content_length of 0' do
              RSpec::Matchers.define :not_to_have_body do |unexpected|
                match { |actual| actual != unexpected }
              end
              manifest = spec_asset('test_conf.yaml')
              manifest_path = asset('test_conf.yaml')
              allow_any_instance_of(DeploymentManager).to receive(:create_deployment).
                  with(anything(), not_to_have_body(manifest_path), anything(), anything(), anything(), anything()).
                  and_return(OpenStruct.new(:id => 'no_content_length'))
              deployment = Models::Deployment.create(name: 'foo', manifest: Psych.dump({'foo' => 'bar'}))
              instance = Models::Instance.create(deployment: deployment, job: 'dea', index: '2', uuid: '0B949287-CDED-4761-9002-FC4035E11B21', state: 'started')
              Models::PersistentDisk.create(instance: instance, disk_cid: 'disk_cid')
              put "#{path}", manifest, {'CONTENT_TYPE' => 'text/yaml', 'CONTENT_LENGTH' => 0}
              match = last_response.location.match(%r{/tasks/no_content_length})
              expect(match).to_not be_nil
            end

            it 'should return 404 if the manifest cannot be found' do
              put "#{path}", spec_asset('test_conf.yaml'), { 'CONTENT_TYPE' => 'text/yaml' }
              expect(last_response.status).to eq(404)
            end
          end

          context 'for all jobs in deployment' do
            let (:path) { '/foo/jobs/*?state=stopped' }
            it_behaves_like 'change state'
          end
          context 'for one job in deployment' do
            let (:path) { '/foo/jobs/dea?state=stopped' }
            it_behaves_like 'change state'
          end
          context 'for job instance in deployment by index' do
            let (:path) { '/foo/jobs/dea/2?state=stopped' }
            it_behaves_like 'change state'
          end
          context 'for job instance in deployment by id' do
            let (:path) { '/foo/jobs/dea/0B949287-CDED-4761-9002-FC4035E11B21?state=stopped' }
            it_behaves_like 'change state'
          end

          it 'allows putting the job instance into different resurrection_paused values' do
            deployment = Models::Deployment.
                create(:name => 'foo', :manifest => Psych.dump({'foo' => 'bar'}))
            instance = Models::Instance.
                create(:deployment => deployment, :job => 'dea',
                       :index => '0', :state => 'started')
            put '/foo/jobs/dea/0/resurrection', Yajl::Encoder.encode('resurrection_paused' => true), { 'CONTENT_TYPE' => 'application/json' }
            expect(last_response.status).to eq(200)
            expect(instance.reload.resurrection_paused).to be(true)
          end

          it 'gives a nice error when uploading non valid manifest' do
            deployment = Models::Deployment.
                create(:name => 'foo', :manifest => Psych.dump({'foo' => 'bar'}))
            instance = Models::Instance.
                create(:deployment => deployment, :job => 'dea',
                       :index => '0', :state => 'started')

            put "/foo/jobs/dea", "}}}i'm not really yaml, hah!", {'CONTENT_TYPE' => 'text/yaml'}

            expect(last_response.status).to eq(400)
            expect(JSON.parse(last_response.body)['code']).to eq(440001)
            expect(JSON.parse(last_response.body)['description']).to include('Incorrect YAML structure of the uploaded manifest: ')
          end

          it 'should not validate body content when content.length is zero' do
            deployment = Models::Deployment.
                create(:name => 'foo', :manifest => Psych.dump({'foo' => 'bar'}))
            instance = Models::Instance.
                create(:deployment => deployment, :job => 'dea',
                       :index => '0', :state => 'started')

            put "/foo/jobs/dea/0?state=started", "}}}i'm not really yaml, hah!", {'CONTENT_TYPE' => 'text/yaml', 'CONTENT_LENGTH' => 0}

            expect(last_response.status).to eq(302)
          end

          it 'returns a "bad request" if index_or_id parameter of a PUT is neither a number nor a string with uuid format' do
            deployment = Models::Deployment.create(:name => 'foo')
            put '/foo/jobs/dea/snoopy?state=stopped', spec_asset('test_conf.yaml'), { 'CONTENT_TYPE' => 'text/yaml' }
            expect(last_response.status).to eq(400)
          end

          it 'can get job information' do
            deployment = Models::Deployment.create(name: 'foo', manifest: Psych.dump({'foo' => 'bar'}))
            instance = Models::Instance.create(deployment: deployment, job: 'nats', index: '0', uuid: 'fake_uuid', state: 'started')
            Models::PersistentDisk.create(instance: instance, disk_cid: 'disk_cid')

            get '/foo/jobs/nats/0', {}

            expect(last_response.status).to eq(200)
            expected = {
                'deployment' => 'foo',
                'job' => 'nats',
                'index' => 0,
                'id' => 'fake_uuid',
                'state' => 'started',
                'disks' => %w[disk_cid]
            }

            expect(Yajl::Parser.parse(last_response.body)).to eq(expected)
          end

          it 'should return 404 if the instance cannot be found' do
            get '/foo/jobs/nats/0', {}
            expect(last_response.status).to eq(404)
          end

          describe 'draining' do
            let(:deployment) { Models::Deployment.create(:name => 'test_deployment', :manifest => Psych.dump({'foo' => 'bar'})) }
            let(:instance) { Models::Instance.create(deployment: deployment, job: 'job_name', index: '0', uuid: '0B949287-CDED-4761-9002-FC4035E11B21', state: 'started') }
            before do
              Models::PersistentDisk.create(instance: instance, disk_cid: 'disk_cid')
            end

            shared_examples 'skip_drain' do
              it 'drains' do
                allow_any_instance_of(DeploymentManager).to receive(:find_by_name).and_return(deployment)
                allow_any_instance_of(DeploymentManager)
                    .to receive(:create_deployment)
                            .with(anything(), anything(), anything(), anything(), anything(), hash_excluding('skip_drain'))
                            .and_return(OpenStruct.new(:id => 1))

                put "#{path}", spec_asset('test_conf.yaml'), {'CONTENT_TYPE' => 'text/yaml'}
                expect(last_response).to be_redirect

                put '/test_deployment/jobs/job_name/0B949287-CDED-4761-9002-FC4035E11B21', spec_asset('test_conf.yaml'), { 'CONTENT_TYPE' => 'text/yaml' }
                expect(last_response).to be_redirect
              end

              it 'skips draining' do
                allow_any_instance_of(DeploymentManager).to receive(:find_by_name).and_return(deployment)
                allow_any_instance_of(DeploymentManager)
                    .to receive(:create_deployment)
                            .with(anything(), anything(), anything(), anything(), anything(), hash_including('skip_drain' => "#{drain_target}"))
                            .and_return(OpenStruct.new(:id => 1))

                put "#{path + drain_option}", spec_asset('test_conf.yaml'), {'CONTENT_TYPE' => 'text/yaml'}
                expect(last_response).to be_redirect
              end
            end

            context 'when there is a job instance' do
              let(:path) { "/test_deployment/jobs/job_name/0" }
              let(:drain_option) { "?skip_drain=true" }
              let(:drain_target) { "job_name" }
              it_behaves_like 'skip_drain'
            end

            context 'when there is a  job' do
              let(:path) { "/test_deployment/jobs/job_name?state=stop" }
              let(:drain_option) { "&skip_drain=true" }
              let(:drain_target) { "job_name" }
              it_behaves_like 'skip_drain'
            end

            context 'when  deployment' do
              let(:path) { "/test_deployment/jobs/*?state=stop" }
              let(:drain_option) { "&skip_drain=true" }
              let(:drain_target) { "*" }
              it_behaves_like 'skip_drain'
            end
          end
        end

        describe 'log management' do
          it 'allows fetching logs from a particular instance' do
            deployment = Models::Deployment.create(:name => 'foo', :manifest => Psych.dump({'foo' => 'bar'}))
            Models::Instance.create(
              :deployment => deployment,
              :job => 'nats',
              :index => '0',
              :state => 'started',
            )
            get '/foo/jobs/nats/0/logs', {}
            expect_redirect_to_queued_task(last_response)
          end

          it '404 if no instance' do
            get '/baz/jobs/nats/0/logs', {}
            expect(last_response.status).to eq(404)
          end

          it '404 if no deployment' do
            deployment = Models::Deployment.
              create(:name => 'bar', :manifest => Psych.dump({'foo' => 'bar'}))
            get '/bar/jobs/nats/0/logs', {}
            expect(last_response.status).to eq(404)
          end
        end

        describe 'listing deployments' do
          before { basic_authorize 'reader', 'reader' }

          it 'lists deployment info in deployment name order' do

            release_1 = Models::Release.create(:name => 'release-1')
            release_1_1 = Models::ReleaseVersion.create(:release => release_1, :version => 1)
            release_1_2 = Models::ReleaseVersion.create(:release => release_1, :version => 2)
            release_2 = Models::Release.create(:name => 'release-2')
            release_2_1 = Models::ReleaseVersion.create(:release => release_2, :version => 1)

            stemcell_1_1 = Models::Stemcell.create(name: 'stemcell-1', version: 1, cid: 123)
            stemcell_1_2 = Models::Stemcell.create(name: 'stemcell-1', version: 2, cid: 123)
            stemcell_2_1 = Models::Stemcell.create(name: 'stemcell-2', version: 1, cid: 124)

            old_cloud_config = Models::CloudConfig.make(manifest: {}, created_at: Time.now - 60)
            new_cloud_config = Models::CloudConfig.make(manifest: {})

            deployment_3 = Models::Deployment.create(
              name: 'deployment-3',
            )

            deployment_2 = Models::Deployment.create(
              name: 'deployment-2',
              cloud_config: new_cloud_config,
            ).tap do |deployment|
              deployment.add_stemcell(stemcell_1_1)
              deployment.add_stemcell(stemcell_1_2)
              deployment.add_release_version(release_1_1)
              deployment.add_release_version(release_2_1)
            end

            deployment_1 = Models::Deployment.create(
              name: 'deployment-1',
              cloud_config: old_cloud_config,
            ).tap do |deployment|
              deployment.add_stemcell(stemcell_1_1)
              deployment.add_stemcell(stemcell_2_1)
              deployment.add_release_version(release_1_1)
              deployment.add_release_version(release_1_2)
            end

            get '/', {}, {}
            expect(last_response.status).to eq(200)

            body = Yajl::Parser.parse(last_response.body)
            expect(body).to eq([
                  {
                    'name' => 'deployment-1',
                    'releases' => [
                      {'name' => 'release-1', 'version' => '1'},
                      {'name' => 'release-1', 'version' => '2'}
                    ],
                    'stemcells' => [
                      {'name' => 'stemcell-1', 'version' => '1'},
                      {'name' => 'stemcell-2', 'version' => '1'},
                    ],
                    'cloud_config' => 'outdated',
                  },
                  {
                    'name' => 'deployment-2',
                    'releases' => [
                      {'name' => 'release-1', 'version' => '1'},
                      {'name' => 'release-2', 'version' => '1'}
                    ],
                    'stemcells' => [
                      {'name' => 'stemcell-1', 'version' => '1'},
                      {'name' => 'stemcell-1', 'version' => '2'},
                    ],
                    'cloud_config' => 'latest',
                  },
                  {
                    'name' => 'deployment-3',
                    'releases' => [],
                    'stemcells' => [],
                    'cloud_config' => 'none',
                  }
                ])
          end
        end

        describe 'getting deployment info' do
          before { basic_authorize 'reader', 'reader' }

          it 'returns manifest' do
            deployment = Models::Deployment.
                create(:name => 'test_deployment',
                       :manifest => Psych.dump({'foo' => 'bar'}))
            get '/test_deployment'

            expect(last_response.status).to eq(200)
            body = Yajl::Parser.parse(last_response.body)
            expect(Psych.load(body['manifest'])).to eq('foo' => 'bar')
          end
        end

        describe 'getting deployment vms info' do
          before { basic_authorize 'reader', 'reader' }

          it 'returns a list of agent_ids, jobs and indices' do
            deployment = Models::Deployment.
                create(:name => 'test_deployment',
                       :manifest => Psych.dump({'foo' => 'bar'}))

            15.times do |i|
              instance_params = {
                'deployment_id' => deployment.id,
                'job' => "job-#{i}",
                'index' => i,
                'state' => 'started',
                'uuid' => "instance-#{i}",
                'agent_id' => "agent-#{i}",
                'vm_cid' => "cid-#{i}",
              }
              Models::Instance.create(instance_params)
            end

            get '/test_deployment/vms'

            expect(last_response.status).to eq(200)
            body = Yajl::Parser.parse(last_response.body)
            expect(body.size).to eq(15)

            15.times do |i|
              expect(body[i]).to eq(
                  'agent_id' => "agent-#{i}",
                  'job' => "job-#{i}",
                  'index' => i,
                  'cid' => "cid-#{i}",
                  'id' => "instance-#{i}"
              )
            end
          end
        end

        describe 'property management' do

          it 'REST API for creating, updating, getting and deleting ' +
                 'deployment properties' do

            deployment = Models::Deployment.make(:name => 'mycloud')

            get '/mycloud/properties/foo'
            expect(last_response.status).to eq(404)

            get '/othercloud/properties/foo'
            expect(last_response.status).to eq(404)

            post '/mycloud/properties', Yajl::Encoder.encode('name' => 'foo', 'value' => 'bar'), { 'CONTENT_TYPE' => 'application/json' }
            expect(last_response.status).to eq(204)

            get '/mycloud/properties/foo'
            expect(last_response.status).to eq(200)
            expect(Yajl::Parser.parse(last_response.body)['value']).to eq('bar')

            get '/othercloud/properties/foo'
            expect(last_response.status).to eq(404)

            put '/mycloud/properties/foo', Yajl::Encoder.encode('value' => 'baz'), { 'CONTENT_TYPE' => 'application/json' }
            expect(last_response.status).to eq(204)

            get '/mycloud/properties/foo'
            expect(Yajl::Parser.parse(last_response.body)['value']).to eq('baz')

            delete '/mycloud/properties/foo'
            expect(last_response.status).to eq(204)

            get '/mycloud/properties/foo'
            expect(last_response.status).to eq(404)
          end
        end

        describe 'problem management' do
          let!(:deployment) { Models::Deployment.make(:name => 'mycloud') }

          it 'exposes problem managent REST API' do
            get '/mycloud/problems'
            expect(last_response.status).to eq(200)
            expect(Yajl::Parser.parse(last_response.body)).to eq([])

            post '/mycloud/scans'
            expect_redirect_to_queued_task(last_response)

            put '/mycloud/problems', Yajl::Encoder.encode('solutions' => { 42 => 'do_this', 43 => 'do_that', 44 => nil }), { 'CONTENT_TYPE' => 'application/json' }
            expect_redirect_to_queued_task(last_response)

            problem = Models::DeploymentProblem.
                create(:deployment_id => deployment.id, :resource_id => 2,
                       :type => 'test', :state => 'open', :data => {})

            put '/mycloud/problems', Yajl::Encoder.encode('solution' => 'default'), { 'CONTENT_TYPE' => 'application/json' }
            expect_redirect_to_queued_task(last_response)
          end

          it 'scans and fixes problems' do
            instance = Models::Instance.make(deployment: deployment, job: 'job', index: 0)
            expect(Resque).to receive(:enqueue).with(
                Jobs::CloudCheck::ScanAndFix,
                kind_of(Numeric),
                'mycloud',
                [['job', 0], ['job', 1], ['job', 6]],
                false
              )
            put '/mycloud/scan_and_fix', Yajl::Encoder.encode('jobs' => {'job' => [0, 1, 6]}), {'CONTENT_TYPE' => 'application/json'}
            expect_redirect_to_queued_task(last_response)
          end

          context 'when resurrection is off' do
            it 'does not run scan_and_fix task' do
              instance = Models::Instance.make(deployment: deployment, job: 'job', index: 0, resurrection_paused: true)
              instance1 = Models::Instance.make(deployment: deployment, job: 'job', index: 1, resurrection_paused: true)
              expect(Resque).not_to receive(:enqueue).with(
                                        Jobs::CloudCheck::ScanAndFix,
                                        kind_of(Numeric),
                                        'mycloud',
                                        [['job', 0], ['job', 1]], false)
              put '/mycloud/scan_and_fix', Yajl::Encoder.encode('jobs' => {'job' => [0, 1]}), {'CONTENT_TYPE' => 'application/json'}
              expect(last_response).not_to be_redirect
            end
          end
        end

        describe 'snapshots' do
          before do
            deployment = Models::Deployment.make(name: 'mycloud')

            instance = Models::Instance.make(deployment: deployment, job: 'job', index: 0, uuid: 'abc123')
            disk = Models::PersistentDisk.make(disk_cid: 'disk0', instance: instance, active: true)
            Models::Snapshot.make(persistent_disk: disk, snapshot_cid: 'snap0a')

            instance = Models::Instance.make(deployment: deployment, job: 'job', index: 1)
            disk = Models::PersistentDisk.make(disk_cid: 'disk1', instance: instance, active: true)
            Models::Snapshot.make(persistent_disk: disk, snapshot_cid: 'snap1a')
            Models::Snapshot.make(persistent_disk: disk, snapshot_cid: 'snap1b')
          end

          describe 'creating' do
            it 'should create a snapshot for a job' do
              post '/mycloud/jobs/job/1/snapshots'
              expect_redirect_to_queued_task(last_response)
            end

            it 'should create a snapshot for a deployment' do
              post '/mycloud/snapshots'
              expect_redirect_to_queued_task(last_response)
            end

            it 'should create a snapshot for a job and id' do
              post '/mycloud/jobs/job/abc123/snapshots'
              expect_redirect_to_queued_task(last_response)
            end
          end

          describe 'deleting' do
            it 'should delete all snapshots of a deployment' do
              delete '/mycloud/snapshots'
              expect_redirect_to_queued_task(last_response)
            end

            it 'should delete a snapshot' do
              delete '/mycloud/snapshots/snap1a'
              expect_redirect_to_queued_task(last_response)
            end

            it 'should raise an error if the snapshot belongs to a different deployment' do
              snap = Models::Snapshot.make(snapshot_cid: 'snap2b')
              delete "/#{snap.persistent_disk.instance.deployment.name}/snapshots/snap2a"
              expect(last_response.status).to eq(400)
            end
          end

          describe 'listing' do
            it 'should list all snapshots for a job' do
              get '/mycloud/jobs/job/0/snapshots'
              expect(last_response.status).to eq(200)
            end

            it 'should list all snapshots for a deployment' do
              get '/mycloud/snapshots'
              expect(last_response.status).to eq(200)
            end
          end
        end

        describe 'errands' do

          describe 'GET', '/:deployment_name/errands' do
            before { Config.base_dir = Dir.mktmpdir }
            after { FileUtils.rm_rf(Config.base_dir) }

            def perform
              get(
                '/fake-dep-name/errands',
                { 'CONTENT_TYPE' => 'application/json' },
              )
            end

            let!(:deployment_model) do
              Models::Deployment.make(
                name: 'fake-dep-name',
                manifest: manifest_with_errand,
                cloud_config: cloud_config
              )
            end

            context 'authenticated access' do
<<<<<<< HEAD
              before { authorize 'admin', 'admin' }
              before { basic_authorize 'reader', 'reader' }
=======
              before do
                authorize 'admin', 'admin'
                release = Models::Release.make(name: 'bosh-release')
                template1 = Models::Template.make(name: 'foobar', release: release)
                template2 = Models::Template.make(name: 'errand1', release: release)
                release_version = Models::ReleaseVersion.make(version: '0.1-dev', release: release)
                release_version.add_template(template1)
                release_version.add_template(template2)
              end
>>>>>>> 7174cb66

              it 'returns errands in deployment' do
                response = perform
                expect(response.body).to eq('[{"name":"fake-errand-name"},{"name":"another-errand"}]')
                expect(last_response.status).to eq(200)
              end

            end

            context 'accessing with invalid credentials' do
              before { authorize 'invalid-user', 'invalid-password' }
              it 'returns 401' do
                perform
                expect(last_response.status).to eq(401)
              end
            end
          end

          describe 'POST', '/:deployment_name/errands/:name/runs' do
            before { Config.base_dir = Dir.mktmpdir }
            after { FileUtils.rm_rf(Config.base_dir) }

            let!(:deployment) { Models::Deployment.make(name: 'fake-dep-name')}

            def perform(post_body)
              post(
                '/fake-dep-name/errands/fake-errand-name/runs',
                JSON.dump(post_body),
                { 'CONTENT_TYPE' => 'application/json' },
              )
            end

            context 'authenticated access' do
              before { authorize 'admin', 'admin' }

              it 'returns a task' do
                perform({})
                expect_redirect_to_queued_task(last_response)
              end

              context 'running the errand' do
                let(:task) { instance_double('Bosh::Director::Models::Task', id: 1) }
                let(:job_queue) { instance_double('Bosh::Director::JobQueue', enqueue: task) }
                before { allow(JobQueue).to receive(:new).and_return(job_queue) }

                it 'enqueues a RunErrand task' do
                  expect(job_queue).to receive(:enqueue).with(
                    'admin',
                    Jobs::RunErrand,
                    'run errand fake-errand-name from deployment fake-dep-name',
                    ['fake-dep-name', 'fake-errand-name', false],
                    'fake-dep-name'
                  ).and_return(task)

                  perform({})
                end

                it 'enqueues a keep-alive task' do
                  expect(job_queue).to receive(:enqueue).with(
                    'admin',
                    Jobs::RunErrand,
                    'run errand fake-errand-name from deployment fake-dep-name',
                    ['fake-dep-name', 'fake-errand-name', true],
                    'fake-dep-name'
                  ).and_return(task)

                  perform({'keep-alive' => true})
                end
              end
            end

            context 'accessing with invalid credentials' do
              before { authorize 'invalid-user', 'invalid-password' }

              it 'returns 401' do
                perform({})
                expect(last_response.status).to eq(401)
              end
            end
          end
        end

        describe 'diff' do
          def perform
            post(
              '/fake-dep-name/diff',
              "---\nname: fake-dep-name\nreleases: [{'name':'simple','version':5}]",
              { 'CONTENT_TYPE' => 'text/yaml' },
            )
          end
          let(:cloud_config) { Models::CloudConfig.make(manifest: {'azs' => []}) }
          let(:runtime_config) { Models::RuntimeConfig.make(manifest: {'addons' => []}) }

          before do
            Models::Deployment.create(
              :name => 'fake-dep-name',
              :manifest => Psych.dump({'jobs' => [], 'releases' => [{'name' => 'simple', 'version' => 5}]}),
              cloud_config: cloud_config,
              runtime_config: runtime_config
            )
          end

          context 'authenticated access' do
            before { authorize 'admin', 'admin' }

            it 'returns diff with resolved aliases' do
              perform
              expect(last_response.body).to eq('{"context":{"cloud_config_id":1,"runtime_config_id":1},"diff":[["jobs: []","removed"],["name: fake-dep-name","added"]]}')
            end

            it 'gives a nice error when request body is not a valid yml' do
              post '/fake-dep-name/diff', "}}}i'm not really yaml, hah!", {'CONTENT_TYPE' => 'text/yaml'}

              expect(last_response.status).to eq(400)
              expect(JSON.parse(last_response.body)['code']).to eq(440001)
              expect(JSON.parse(last_response.body)['description']).to include('Incorrect YAML structure of the uploaded manifest: ')
            end

            it 'gives a nice error when request body is empty' do
              post '/fake-dep-name/diff', '', {'CONTENT_TYPE' => 'text/yaml'}

              expect(last_response.status).to eq(400)
              expect(JSON.parse(last_response.body)).to eq(
                  'code' => 440001,
                  'description' => 'Manifest should not be empty',
              )
            end
          end

          context 'accessing with invalid credentials' do
            before { authorize 'invalid-user', 'invalid-password' }

            it 'returns 401' do
              perform
              expect(last_response.status).to eq(401)
            end
          end
        end
      end

      describe 'authorization' do
        let!(:owned_deployment) { Models::Deployment.create(:name => 'owned_deployment', teams:'dev', manifest: manifest_with_errand, cloud_config: cloud_config) }
        let!(:other_deployment) { Models::Deployment.create(:name => 'other_deployment', teams:'other', manifest: manifest_with_errand, cloud_config: cloud_config) }
        describe 'when a user has dev team admin membership' do

          before {
            Models::Instance.create(:deployment => owned_deployment, :job => 'dea', :index => 0, :state => :started)
            Models::Instance.create(:deployment => other_deployment, :job => 'dea', :index => 0, :state => :started)
          }

          # dev-team-member has scopes ['bosh.teams.dev.admin']
          before { basic_authorize 'dev-team-member', 'dev-team-member' }

          context 'GET /:deployment/jobs/:job/:index_or_id' do
            it 'allows access to owned deployment' do
              expect(get('/owned_deployment/jobs/dea/0').status).to eq(200)
            end

            it 'denies access to other deployment' do
              expect(get('/other_deployment/jobs/dea/0').status).to eq(401)
            end
          end

          context 'PUT /:deployment/jobs/:job' do
            it 'allows access to owned deployment' do
              expect(put('/owned_deployment/jobs/dea', nil, { 'CONTENT_TYPE' => 'text/yaml' }).status).to eq(302)
            end

            it 'denies access to other deployment' do
              expect(put('/other_deployment/jobs/dea', nil, { 'CONTENT_TYPE' => 'text/yaml' }).status).to eq(401)
            end
          end

          context 'PUT /:deployment/jobs/:job/:index_or_id' do
            it 'allows access to owned deployment' do
              expect(put('/owned_deployment/jobs/dea/0', '---', { 'CONTENT_TYPE' => 'text/yaml' }).status).to eq(302)
            end

            it 'denies access to other deployment' do
              expect(put('/other_deployment/jobs/dea/0', '---', { 'CONTENT_TYPE' => 'text/yaml' }).status).to eq(401)
            end
          end

          context 'GET /:deployment/jobs/:job/:index_or_id/logs' do
            it 'allows access to owned deployment' do
              expect(get('/owned_deployment/jobs/dea/0/logs').status).to eq(302)
            end
            it 'denies access to other deployment' do
              expect(get('/other_deployment/jobs/dea/0/logs').status).to eq(401)
            end
          end

          context 'GET /:deployment/snapshots' do
            it 'allows access to owned deployment' do
              expect(get('/owned_deployment/snapshots').status).to eq(200)
            end
            it 'denies access to other deployment' do
              expect(get('/other_deployment/snapshots').status).to eq(401)
            end
          end

          context 'GET /:deployment/jobs/:job/:index/snapshots' do
            it 'allows access to owned deployment' do
              expect(get('/owned_deployment/jobs/dea/0/snapshots').status).to eq(200)
            end
            it 'denies access to other deployment' do
              expect(get('/other_deployment/jobs/dea/0/snapshots').status).to eq(401)
            end
          end

          context 'POST /:deployment/snapshots' do
            it 'allows access to owned deployment' do
              expect(post('/owned_deployment/snapshots').status).to eq(302)
            end
            it 'denies access to other deployment' do
              expect(post('/other_deployment/snapshots').status).to eq(401)
            end
          end

          context 'PUT /:deployment/jobs/:job/:index_or_id/resurrection' do
            it 'allows access to owned deployment' do
              expect(put('/owned_deployment/jobs/dea/0/resurrection', '{}', { 'CONTENT_TYPE' => 'application/json' }).status).to eq(200)
            end
            it 'denies access to other deployment' do
              expect(put('/other_deployment/jobs/dea/0/resurrection', '{}', { 'CONTENT_TYPE' => 'application/json' }).status).to eq(401)
            end
          end

          context 'POST /:deployment/jobs/:job/:index_or_id/snapshots' do
            it 'allows access to owned deployment' do
              expect(post('/owned_deployment/jobs/dea/0/snapshots').status).to eq(302)
            end

            it 'denies access to other deployment' do
              expect(post('/other_deployment/jobs/dea/0/snapshots').status).to eq(401)
            end
          end

          context 'DELETE /:deployment/snapshots' do
            it 'allows access to owned deployment' do
              expect(delete('/owned_deployment/snapshots').status).to eq(302)
            end

            it 'denies access to other deployment' do
              expect(delete('/other_deployment/snapshots').status).to eq(401)
            end
          end

          context 'DELETE /:deployment/snapshots/:cid' do
            before do
              instance = Models::Instance.make(deployment: owned_deployment)
              persistent_disk = Models::PersistentDisk.make(instance: instance)
              Models::Snapshot.make(persistent_disk: persistent_disk, snapshot_cid: 'cid-1')
            end

            it 'allows access to owned deployment' do
              expect(delete('/owned_deployment/snapshots/cid-1').status).to eq(302)
            end

            it 'denies access to other deployment' do
              expect(delete('/other_deployment/snapshots/cid-1').status).to eq(401)
            end
          end

          context 'GET /:deployment' do
            it 'allows access to owned deployment' do
              expect(get('/owned_deployment').status).to eq(200)
            end

            it 'denies access to other deployment' do
              expect(get('/other_deployment').status).to eq(401)
            end
          end

          context 'GET /:deployment/vms' do
            it 'allows access to owned deployment' do
              expect(get('/owned_deployment/vms').status).to eq(200)
            end

            it 'denies access to other deployment' do
              expect(get('/other_deployment/vms').status).to eq(401)
            end
          end

          context 'DELETE /:deployment' do
            it 'allows access to owned deployment' do
              expect(delete('/owned_deployment').status).to eq(302)
            end

            it 'denies access to other deployment' do
              expect(delete('/other_deployment').status).to eq(401)
            end
          end

          context 'POST /:deployment/ssh' do
            it 'allows access to owned deployment' do
              expect(post('/owned_deployment/ssh', '{}', { 'CONTENT_TYPE' => 'application/json' }).status).to eq(302)
            end

            it 'denies access to other deployment' do
              expect(post('/other_deployment/ssh', '{}', { 'CONTENT_TYPE' => 'application/json' }).status).to eq(401)
            end
          end

          context 'GET /:deployment/properties' do
            it 'allows access to owned deployment' do
              expect(get('/owned_deployment/properties').status).to eq(200)
            end

            it 'denies access to other deployment' do
              expect(get('/other_deployment/properties').status).to eq(401)
            end
          end

          context 'GET /:deployment/properties/:property' do
            before { Models::DeploymentProperty.make(deployment: owned_deployment, name: 'prop', value: 'value') }
            it 'allows access to owned deployment' do
              expect(get('/owned_deployment/properties/prop').status).to eq(200)
            end

            it 'denies access to other deployment' do
              expect(get('/other_deployment/properties/prop').status).to eq(401)
            end
          end

          context 'POST /:deployment/properties' do
            it 'allows access to owned deployment' do
              expect(post('/owned_deployment/properties', '{"name": "prop", "value": "bingo"}', { 'CONTENT_TYPE' => 'application/json' }).status).to eq(204)
            end

            it 'denies access to other deployment' do
              expect(post('/other_deployment/properties', '{"name": "prop", "value": "bingo"}', { 'CONTENT_TYPE' => 'application/json' }).status).to eq(401)
            end
          end

          context 'PUT /:deployment/properties/:property' do
            before { Models::DeploymentProperty.make(deployment: owned_deployment, name: 'prop', value: 'value') }
            it 'allows access to owned deployment' do
              expect(put('/owned_deployment/properties/prop', '{"value": "bingo"}', { 'CONTENT_TYPE' => 'application/json' }).status).to eq(204)
            end

            it 'denies access to other deployment' do
              expect(put('/other_deployment/properties/prop', '{"value": "bingo"}', { 'CONTENT_TYPE' => 'application/json' }).status).to eq(401)
            end
          end

          context 'DELETE /:deployment/properties/:property' do
            before { Models::DeploymentProperty.make(deployment: owned_deployment, name: 'prop', value: 'value') }
            it 'allows access to owned deployment' do
              expect(delete('/owned_deployment/properties/prop').status).to eq(204)
            end

            it 'denies access to other deployment' do
              expect(delete('/other_deployment/properties/prop').status).to eq(401)
            end
          end

          context 'POST /:deployment/scans' do
            it 'allows access to owned deployment' do
              expect(post('/owned_deployment/scans').status).to eq(302)
            end

            it 'denies access to other deployment' do
              expect(post('/other_deployment/scans').status).to eq(401)
            end
          end

          context 'GET /:deployment/problems' do
            it 'allows access to owned deployment' do
              expect(get('/owned_deployment/problems').status).to eq(200)
            end

            it 'denies access to other deployment' do
              expect(get('/other_deployment/problems').status).to eq(401)
            end
          end

          context 'PUT /:deployment/problems' do
            it 'allows access to owned deployment' do
              expect(put('/owned_deployment/problems', '{"resolutions": {}}', { 'CONTENT_TYPE' => 'application/json' }).status).to eq(302)
            end

            it 'denies access to other deployment' do
              expect(put('/other_deployment/problems', '', { 'CONTENT_TYPE' => 'application/json' }).status).to eq(401)
            end
          end

          context 'PUT /:deployment/problems' do
            it 'allows access to owned deployment' do
              expect(put('/owned_deployment/problems', '{"resolutions": {}}', { 'CONTENT_TYPE' => 'application/json' }).status).to eq(302)
            end

            it 'denies access to other deployment' do
              expect(put('/other_deployment/problems', '{"resolutions": {}}', { 'CONTENT_TYPE' => 'application/json' }).status).to eq(401)
            end
          end

          context 'PUT /:deployment/scan_and_fix' do
            it 'allows access to owned deployment' do
              expect(put('/owned_deployment/scan_and_fix', '{"jobs": []}', { 'CONTENT_TYPE' => 'application/json' }).status).to eq(302)
            end

            it 'denies access to other deployment' do
              expect(put('/other_deployment/scan_and_fix', '{"jobs": []}', { 'CONTENT_TYPE' => 'application/json' }).status).to eq(401)
            end
          end

          describe 'POST /' do
            it 'allows' do
              expect(post('/', manifest_with_errand, { 'CONTENT_TYPE' => 'text/yaml' }).status).to eq(302)
            end
          end

          context 'POST /:deployment/diff' do
            it 'allows access to owned deployment' do
              expect(post('/owned_deployment/diff', '{}', { 'CONTENT_TYPE' => 'text/yaml' }).status).to eq(200)
            end

            it 'denies access to other deployment' do
              expect(post('/other_deployment/diff', '{}', { 'CONTENT_TYPE' => 'text/yaml' }).status).to eq(401)
            end
          end

          context 'POST /:deployment/errands/:errand_name/runs' do
            it 'allows access to owned deployment' do
              expect(post('/owned_deployment/errands/errand_job/runs', '{}', { 'CONTENT_TYPE' => 'application/json' }).status).to eq(302)
            end

            it 'denies access to other deployment' do
              expect(post('/other_deployment/errands/errand_job/runs', '{}', { 'CONTENT_TYPE' => 'application/json' }).status).to eq(401)
            end
          end

          context 'GET /:deployment/errands' do
            it 'allows access to owned deployment' do
              expect(get('/owned_deployment/errands').status).to eq(200)
            end

            it 'denies access to other deployment' do
              expect(get('/other_deployment/errands').status).to eq(401)
            end
          end

          context 'GET /' do
            it 'allows access to owned deployments' do
              response = get('/')
              expect(response.status).to eq(200)
              expect(response.body).to include('"owned_deployment"')
              expect(response.body).to_not include('"other_deployment"')
            end
          end
        end

        describe 'when the user has bosh.read scope' do
          describe 'read endpoints' do
            before { basic_authorize 'reader', 'reader' }

            it 'allows access' do
              expect(get('/',).status).to eq(200)
              expect(get('/owned_deployment').status).to eq(200)
              expect(get('/owned_deployment/vms').status).to eq(200)
              # expect(get('/no_deployment/errands').status).to eq(200)
            end
          end
        end
      end

      describe 'when the user merely has team read scope' do
        before { basic_authorize 'dev-team-read-member', 'dev-team-read-member' }
        it 'denies access to POST /' do
          expect(post('/', '{}', { 'CONTENT_TYPE' => 'text/yaml' }).status).to eq(401)
        end
      end
    end
  end
end<|MERGE_RESOLUTION|>--- conflicted
+++ resolved
@@ -30,8 +30,9 @@
         config
       end
 
-      let(:manifest_with_errand) {
+      def manifest_with_errand(deployment_name='errand')
         manifest_hash = Bosh::Spec::Deployments.manifest_with_errand
+        manifest_hash['name'] = deployment_name
         manifest_hash['jobs'] << {
           'name' => 'another-errand',
           'template' => 'errand1',
@@ -41,7 +42,8 @@
           'networks' => [{'name' => 'a'}]
         }
         Psych.dump(manifest_hash)
-      }
+      end
+
       let(:cloud_config) { Models::CloudConfig.make }
       before do
         App.new(config)
@@ -352,7 +354,6 @@
           before { basic_authorize 'reader', 'reader' }
 
           it 'lists deployment info in deployment name order' do
-
             release_1 = Models::Release.create(:name => 'release-1')
             release_1_1 = Models::ReleaseVersion.create(:release => release_1, :version => 1)
             release_1_2 = Models::ReleaseVersion.create(:release => release_1, :version => 2)
@@ -654,10 +655,6 @@
             end
 
             context 'authenticated access' do
-<<<<<<< HEAD
-              before { authorize 'admin', 'admin' }
-              before { basic_authorize 'reader', 'reader' }
-=======
               before do
                 authorize 'admin', 'admin'
                 release = Models::Release.make(name: 'bosh-release')
@@ -667,7 +664,6 @@
                 release_version.add_template(template1)
                 release_version.add_template(template2)
               end
->>>>>>> 7174cb66
 
               it 'returns errands in deployment' do
                 response = perform
@@ -809,8 +805,17 @@
       end
 
       describe 'authorization' do
-        let!(:owned_deployment) { Models::Deployment.create(:name => 'owned_deployment', teams:'dev', manifest: manifest_with_errand, cloud_config: cloud_config) }
-        let!(:other_deployment) { Models::Deployment.create(:name => 'other_deployment', teams:'other', manifest: manifest_with_errand, cloud_config: cloud_config) }
+        before do
+          release = Models::Release.make(name: 'bosh-release')
+          template1 = Models::Template.make(name: 'foobar', release: release)
+          template2 = Models::Template.make(name: 'errand1', release: release)
+          release_version = Models::ReleaseVersion.make(version: '0.1-dev', release: release)
+          release_version.add_template(template1)
+          release_version.add_template(template2)
+        end
+
+        let!(:owned_deployment) { Models::Deployment.create(:name => 'owned_deployment', teams:'dev', manifest: manifest_with_errand('owned_deployment'), cloud_config: cloud_config) }
+        let!(:other_deployment) { Models::Deployment.create(:name => 'other_deployment', teams:'other', manifest: manifest_with_errand('other_deployment'), cloud_config: cloud_config) }
         describe 'when a user has dev team admin membership' do
 
           before {
@@ -833,7 +838,7 @@
 
           context 'PUT /:deployment/jobs/:job' do
             it 'allows access to owned deployment' do
-              expect(put('/owned_deployment/jobs/dea', nil, { 'CONTENT_TYPE' => 'text/yaml' }).status).to eq(302)
+              expect(put('/owned_deployment/jobs/dea', '---', { 'CONTENT_TYPE' => 'text/yaml' }).status).to eq(302)
             end
 
             it 'denies access to other deployment' do
