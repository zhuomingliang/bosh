require 'spec_helper'

describe Bosh::Director::DeploymentPlan::LinksResolver do
  subject(:links_resolver) { described_class.new(deployment_plan, logger) }

  let(:deployment_plan) do
    planner_factory = Bosh::Director::DeploymentPlan::PlannerFactory.create(logger)
<<<<<<< HEAD
    planner = planner_factory.create_from_manifest(deployment_manifest, nil, nil, {})
=======
    manifest = Bosh::Director::Manifest.new(deployment_manifest, nil)
    planner = planner_factory.create_from_manifest(manifest, nil, {})
>>>>>>> 3be72008
    planner.bind_models
    planner
  end

  let(:deployment_manifest) do
    generate_deployment_manifest('fake-deployment', links, ['127.0.0.3', '127.0.0.4'])
  end

  def generate_deployment_manifest(name, links, mysql_static_ips)
    {
      'name' => name,
      'jobs' => [
        {
          'name' => 'api-server',
          'templates' => [
            {'name' => 'api-server-template', 'release' => 'fake-release', 'links' => links},
            {'name' => 'template-without-links', 'release' => 'fake-release'}
          ],
          'resource_pool' => 'fake-resource-pool',
          'instances' => 1,
          'networks' => [
            {
              'name' => 'fake-manual-network',
              'static_ips' => ['127.0.0.2']
            }
          ],
        },
        {
          'name' => 'mysql',
          'templates' => [
            {'name' => 'mysql-template', 'release' => 'fake-release'}
          ],
          'resource_pool' => 'fake-resource-pool',
          'instances' => 2,
          'networks' => [
            {
              'name' => 'fake-manual-network',
              'static_ips' => mysql_static_ips,
              'default' => ['dns', 'gateway']
            },
            {
              'name' => 'fake-dynamic-network',
            }
          ],
        }
      ],
      'resource_pools' => [
        {
          'name' => 'fake-resource-pool',
          'stemcell' => {
            'name' => 'fake-stemcell',
            'version' => 'fake-stemcell-version',
          },
          'network' => 'fake-manual-network',
        }
      ],
      'networks' => [
        {
          'name' => 'fake-manual-network',
          'type' => 'manual',
          'subnets' => [
            {
              'name' => 'fake-subnet',
              'range' => '127.0.0.0/20',
              'gateway' => '127.0.0.1',
              'static' => ['127.0.0.2'].concat(mysql_static_ips),
            }
          ]
        },
        {
          'name' => 'fake-dynamic-network',
          'type' => 'dynamic',
        }
      ],
      'releases' => [
        {
          'name' => 'fake-release',
          'version' => '1.0.0',
        }
      ],
      'compilation' => {
        'workers' => 1,
        'network' => 'fake-manual-network',
      },
      'update' => {
        'canaries' => 1,
        'max_in_flight' => 1,
        'canary_watch_time' => 1,
        'update_watch_time' => 1,
      },
    }
  end

  let(:logger) { Logging::Logger.new('TestLogger') }

  let(:api_server_job) do
    deployment_plan.job('api-server')
  end

  before do
    fake_locks

    Bosh::Director::Models::Stemcell.make(name: 'fake-stemcell', version: 'fake-stemcell-version')

    allow(Bosh::Director::Config).to receive(:cloud).and_return(nil)
    Bosh::Director::Config.dns = {'address' => 'fake-dns-address'}

    release_model = Bosh::Director::Models::Release.make(name: 'fake-release')
    version = Bosh::Director::Models::ReleaseVersion.make(version: '1.0.0')
    release_model.add_version(version)

    template_model = Bosh::Director::Models::Template.make(name: 'api-server-template', requires: requires_links)
    version.add_template(template_model)

    template_model = Bosh::Director::Models::Template.make(name: 'template-without-links')
    version.add_template(template_model)

    template_model = Bosh::Director::Models::Template.make(name: 'mysql-template', provides: provided_links)
    version.add_template(template_model)
  end

  let(:requires_links) { ['db'] }
  let(:provided_links) { ['db'] }

  describe '#resolve' do
    context 'when job requires link from the same deployment' do
      context 'when link source is provided by some job' do
        let(:links) { {'db' => 'fake-deployment.mysql.mysql-template.db'} }

        it 'adds link to job' do
          links_resolver.resolve(api_server_job)
          instance1 = Bosh::Director::Models::Instance.where(job: 'mysql', index: 0).first
          instance2 = Bosh::Director::Models::Instance.where(job: 'mysql', index: 1).first
          expect(api_server_job.link_spec).to eq({
                'db' => {
                  'nodes' => [
                    {
                      'name' => 'mysql',
                      'index' => 0,
                      'id' => instance1.uuid,
                      'az' => nil,
                      'networks' => {
                        'fake-manual-network' => {
                          'address' => '127.0.0.3',
                        },
                        'fake-dynamic-network' => {
                          'address' => "#{instance1.uuid}.mysql.fake-dynamic-network.fake-deployment.bosh",
                        }
                      }
                    },
                    {
                      'name' => 'mysql',
                      'index' => 1,
                      'id' => instance2.uuid,
                      'az' => nil,
                      'networks' => {
                        'fake-manual-network' => {
                          'address' => '127.0.0.4',
                        },
                        'fake-dynamic-network' => {
                          'address' => "#{instance2.uuid}.mysql.fake-dynamic-network.fake-deployment.bosh",
                        }
                      }
                    }
                  ]
                }
              })
        end
      end
    end

    context 'when job requires link from another deployment' do
      let(:links) { {'db' => 'other-deployment.mysql.mysql-template.db'} }

      context 'when another deployment has link source' do
        before do
          other_deployment_manifest = generate_deployment_manifest('other-deployment', links, ['127.0.0.4', '127.0.0.5'])

          planner_factory = Bosh::Director::DeploymentPlan::PlannerFactory.create(logger)
<<<<<<< HEAD
          deployment_plan = planner_factory.create_from_manifest(other_deployment_manifest, nil, nil, {})
=======
          manifest = Bosh::Director::Manifest.new(other_deployment_manifest, nil)
          deployment_plan = planner_factory.create_from_manifest(manifest, nil, {})
>>>>>>> 3be72008
          deployment_plan.bind_models

          links_resolver = described_class.new(deployment_plan, logger)
          mysql_job = deployment_plan.job('mysql')
          links_resolver.resolve(mysql_job)

          deployment_plan.persist_updates!
        end

        it 'returns link from another deployment' do
          links_resolver.resolve(api_server_job)
          instance1 = Bosh::Director::Models::Instance.where(job: 'mysql', index: 0).first
          instance2 = Bosh::Director::Models::Instance.where(job: 'mysql', index: 1).first

          expect(api_server_job.link_spec).to eq({
                'db' => {
                  'nodes' => [
                    {
                      'name' => 'mysql',
                      'index' => 0,
                      'id' => instance1.uuid,
                      'az' => nil,
                      'networks' => {
                        'fake-manual-network' => {
                          'address' => '127.0.0.4',
                        },
                        'fake-dynamic-network' => {
                          'address' => "#{instance1.uuid}.mysql.fake-dynamic-network.other-deployment.bosh",
                        }
                      }
                    },
                    {
                      'name' => 'mysql',
                      'index' => 1,
                      'id' => instance2.uuid,
                      'az' => nil,
                      'networks' => {
                        'fake-manual-network' => {
                          'address' => '127.0.0.5',
                        },
                        'fake-dynamic-network' => {
                          'address' => "#{instance2.uuid}.mysql.fake-dynamic-network.other-deployment.bosh",
                        }
                      }
                    }
                  ]
                }
              })
        end
      end

      context 'when another deployment does not have link source' do
        let(:links) { {'db' => 'non-existent.mysql.mysql-template.db'} }

        it 'fails' do
          expect {
            links_resolver.resolve(api_server_job)
          }.to raise_error Bosh::Director::DeploymentInvalidLink,
              "Link 'name: db, type: db' references unknown deployment 'non-existent'"
        end
      end
    end

    context 'when provided link type does not match required link type' do
      let(:links) { {'db' => 'fake-deployment.mysql.mysql-template.db'} }

      let(:requires_links) { [{'name' => 'db', 'type' => 'other'}] }
      let(:provided_links) { ['db'] } # name and type is implicitly db

      it 'fails to find link' do
        expect {
          links_resolver.resolve(api_server_job)
        }.to raise_error Bosh::Director::DeploymentInvalidLink,
            "Cannot resolve link path 'fake-deployment.mysql.mysql-template.db' " +
              "required for link 'db' in job 'api-server' on template 'api-server-template'"
      end
    end

    context 'when provided link name matches links name' do
      let (:links) { {'backup_db' => 'fake-deployment.mysql.mysql-template.db'} }

      let(:requires_links) { [{'name' => 'backup_db', 'type' => 'db'}] }
      let(:provided_links) { ['db'] }

      it 'adds link to job' do
        links_resolver.resolve(api_server_job)
        instance1 = Bosh::Director::Models::Instance.where(job: 'mysql', index: 0).first
        instance2 = Bosh::Director::Models::Instance.where(job: 'mysql', index: 1).first

        expect(api_server_job.link_spec).to eq({
              'backup_db' => {
                'nodes' => [
                  {
                    'name' => 'mysql',
                    'index' => 0,
                    'id' => instance1.uuid,
                    'az' => nil,
                    'networks' => {
                      'fake-manual-network' => {
                        'address' => '127.0.0.3'
                      },
                      'fake-dynamic-network' => {
                        'address' => "#{instance1.uuid}.mysql.fake-dynamic-network.fake-deployment.bosh"
                      }
                    }
                  },
                  {
                    'name' => 'mysql',
                    'index' => 1,
                    'id' => instance2.uuid,
                    'az' => nil,
                    'networks' => {
                      'fake-manual-network' => {
                        'address' => '127.0.0.4'
                      },
                      'fake-dynamic-network' => {
                        'address' => "#{instance2.uuid}.mysql.fake-dynamic-network.fake-deployment.bosh"
                      }
                    }
                  }
                ]
              }
            })
      end
    end

    context 'when link source is does not specify deployment name' do
      let(:links) { {'db' => 'mysql.mysql-template.db'} }

      it 'defaults to current deployment' do
        links_resolver.resolve(api_server_job)
        expect(api_server_job.link_spec['db']['nodes'].first['name']).to eq('mysql')
      end
    end

    context 'when links source is not provided' do
      let(:links) { {'db' => 'fake-deployment.mysql.non-existent.db'} }

      it 'fails' do
        expect {
          links_resolver.resolve(api_server_job)
        }.to raise_error Bosh::Director::DeploymentInvalidLink,
            "Cannot resolve link path 'fake-deployment.mysql.non-existent.db' " +
              "required for link 'db' in job 'api-server' on template 'api-server-template'"
      end
    end

    context 'when link format is invalid' do
      let(:links) { {'db' => 'mysql.mysql-template'} }

      it 'fails' do
        expect {
          links_resolver.resolve(api_server_job)
        }.to raise_error Bosh::Director::DeploymentInvalidLink,
            "Link 'mysql.mysql-template' is invalid. " +
              "A link must have either 3 or 4 parts: " +
              "[deployment_name.]job_name.template_name.link_name"
      end
    end

    context 'when required link is not specified in manifest' do
      let(:links) { {'other' => 'a.b.c'} }

      it 'fails' do
        expect {
          links_resolver.resolve(api_server_job)
        }.to raise_error(
            Bosh::Director::JobMissingLink,
            "Link path was not provided for required link 'db' in job 'api-server'"
          )
      end
    end

    context 'when link specified in manifest is not required' do

      let(:links) { {'db' => 'fake-deployment.mysql.mysql-template.db'} }

      let(:requires_links) { [] }
      let(:provided_links) { ['db'] } # name and type is implicitly db

      it 'raises unused link error' do
        expect {
          links_resolver.resolve(api_server_job)
        }.to raise_error Bosh::Director::UnusedProvidedLink,
            "Template 'api-server-template' in job 'api-server' specifies link 'db', " +
              "but the release job does not require it."
      end
    end

    context 'when there is a cloud config' do
      let(:deployment_plan) do
        planner_factory = Bosh::Director::DeploymentPlan::PlannerFactory.create(logger)
<<<<<<< HEAD
        planner = planner_factory.create_from_manifest(deployment_manifest, cloud_config, nil, {})
=======
        manifest = Bosh::Director::Manifest.new(deployment_manifest, cloud_config.manifest)
        planner = planner_factory.create_from_manifest(manifest, cloud_config, {})
>>>>>>> 3be72008
        planner.bind_models
        planner
      end

      let(:links) { {'db' => 'mysql.mysql-template.db'} }

      let(:deployment_manifest) { generate_manifest_without_cloud_config('fake_deployment', links, ['127.0.0.3', '127.0.0.4']) }

      let(:cloud_config) do
        Bosh::Director::Models::CloudConfig.make(manifest: {
            'azs' => [
              {
                'name' => 'az1',
                'cloud_properties' => {}
              },
              {
                'name' => 'az2',
                'cloud_properties' => {}
              }
            ],
            'networks' => [
              {
                'name' => 'fake-manual-network',
                'type' => 'manual',
                'subnets' => [
                  {
                    'name' => 'fake-subnet',
                    'range' => '127.0.0.0/20',
                    'gateway' => '127.0.0.1',
                    'az' => 'az1',
                    'static' => ['127.0.0.2', '127.0.0.3', '127.0.0.4'],
                  }
                ]
              },
              {
                'name' => 'fake-dynamic-network',
                'type' => 'dynamic',
                'subnets' => [
                  {'az' => 'az1'}
                ]
              }
            ],
            'compilation' => {
              'workers' => 1,
              'network' => 'fake-manual-network',
              'az' => 'az1',
            },
            'resource_pools' => [
              {
                'name' => 'fake-resource-pool',
                'stemcell' => {
                  'name' => 'fake-stemcell',
                  'version' => 'fake-stemcell-version',
                },
                'network' => 'fake-manual-network',
              }
            ],
          })
      end

      def generate_manifest_without_cloud_config(name, links, mysql_static_ips)
        {
          'name' => name,
          'releases' => [
            {
              'name' => 'fake-release',
              'version' => '1.0.0',
            }
          ],
          'update' => {
            'canaries' => 1,
            'max_in_flight' => 1,
            'canary_watch_time' => 1,
            'update_watch_time' => 1,
          },
          'jobs' => [
            {
              'name' => 'api-server',
              'templates' => [
                {'name' => 'api-server-template', 'release' => 'fake-release', 'links' => links}
              ],
              'resource_pool' => 'fake-resource-pool',
              'azs' => ['az1'],
              'instances' => 1,
              'networks' => [
                {
                  'name' => 'fake-manual-network',
                  'static_ips' => ['127.0.0.2']
                }
              ],
            },
            {
              'name' => 'mysql',
              'templates' => [
                {'name' => 'mysql-template', 'release' => 'fake-release'}
              ],
              'resource_pool' => 'fake-resource-pool',
              'instances' => 2,
              'azs' => ['az1'],
              'networks' => [
                {
                  'name' => 'fake-manual-network',
                  'static_ips' => ['127.0.0.3', '127.0.0.4'],
                  'default' => ['dns', 'gateway'],

                },
                {
                  'name' => 'fake-dynamic-network',
                }
              ],
            },
          ],
        }
      end

      it 'adds link to job' do
        Bosh::Director::Config.current_job = Bosh::Director::Jobs::BaseJob.new
        Bosh::Director::Config.current_job.task_id = 'fake-task-id'

        links_resolver.resolve(api_server_job)
        instance1 = Bosh::Director::Models::Instance.where(job: 'mysql', index: 0).first
        instance2 = Bosh::Director::Models::Instance.where(job: 'mysql', index: 1).first
        expect(api_server_job.link_spec).to eq({
              'db' => {
                'nodes' => [
                  {
                    'name' => 'mysql',
                    'index' => 0,
                    'id' => instance1.uuid,
                    'az' => 'az1',
                    'networks' => {
                      'fake-manual-network' => {
                        'address' => '127.0.0.3',
                      },
                      'fake-dynamic-network' => {
                        'address' => "#{instance1.uuid}.mysql.fake-dynamic-network.fake-deployment.bosh",
                      }
                    }
                  },
                  {
                    'name' => 'mysql',
                    'index' => 1,
                    'id' => instance2.uuid,
                    'az' => 'az1',
                    'networks' => {
                      'fake-manual-network' => {
                        'address' => '127.0.0.4',
                      },
                      'fake-dynamic-network' => {
                        'address' => "#{instance2.uuid}.mysql.fake-dynamic-network.fake-deployment.bosh",
                      }
                    }
                  }
                ]
              }
            })
      end
    end
  end
end<|MERGE_RESOLUTION|>--- conflicted
+++ resolved
@@ -5,12 +5,8 @@
 
   let(:deployment_plan) do
     planner_factory = Bosh::Director::DeploymentPlan::PlannerFactory.create(logger)
-<<<<<<< HEAD
-    planner = planner_factory.create_from_manifest(deployment_manifest, nil, nil, {})
-=======
     manifest = Bosh::Director::Manifest.new(deployment_manifest, nil)
-    planner = planner_factory.create_from_manifest(manifest, nil, {})
->>>>>>> 3be72008
+    planner = planner_factory.create_from_manifest(manifest, nil, nil, {})
     planner.bind_models
     planner
   end
@@ -190,12 +186,8 @@
           other_deployment_manifest = generate_deployment_manifest('other-deployment', links, ['127.0.0.4', '127.0.0.5'])
 
           planner_factory = Bosh::Director::DeploymentPlan::PlannerFactory.create(logger)
-<<<<<<< HEAD
-          deployment_plan = planner_factory.create_from_manifest(other_deployment_manifest, nil, nil, {})
-=======
           manifest = Bosh::Director::Manifest.new(other_deployment_manifest, nil)
-          deployment_plan = planner_factory.create_from_manifest(manifest, nil, {})
->>>>>>> 3be72008
+          deployment_plan = planner_factory.create_from_manifest(manifest, nil, nil, {})
           deployment_plan.bind_models
 
           links_resolver = described_class.new(deployment_plan, logger)
@@ -388,12 +380,8 @@
     context 'when there is a cloud config' do
       let(:deployment_plan) do
         planner_factory = Bosh::Director::DeploymentPlan::PlannerFactory.create(logger)
-<<<<<<< HEAD
-        planner = planner_factory.create_from_manifest(deployment_manifest, cloud_config, nil, {})
-=======
         manifest = Bosh::Director::Manifest.new(deployment_manifest, cloud_config.manifest)
-        planner = planner_factory.create_from_manifest(manifest, cloud_config, {})
->>>>>>> 3be72008
+        planner = planner_factory.create_from_manifest(manifest, cloud_config, nil, {})
         planner.bind_models
         planner
       end
