--- conflicted
+++ resolved
@@ -27,12 +27,8 @@
         name: 'fake-job',
         persistent_disk_type: disk_type,
         compilation?: false,
-<<<<<<< HEAD
-        can_run_as_errand?: false,
+        is_errand?: false,
         vm_extensions: vm_extensions
-=======
-        is_errand?: false
->>>>>>> 20db29ef
       )
     end
     let(:vm_type) { VmType.new({'name' => 'fake-vm-type'}) }
