# Copyright (c) 2009-2012 VMware, Inc.
require_relative '../../spec/support/deployments'

Sham.define do
  name             { |index| "name-#{index}" }
  username         { |index| "username-#{index}" }
  password         { |index| "password-#{index}" }
  version          { |index| "version-#{index}" }
  manifest         { |index| "manifest-#{index}" }
  job              { |index| "job-#{index}"}
  vm_cid           { |index| "vm-cid-#{index}" }
  disk_cid         { |index| "disk-cid-#{index}" }
  snapshot_cid     { |index| "snapshot-cid-#{index}" }
  stemcell_cid     { |index| "stemcell-cid-#{index}" }
  stemcell_os      { |index| "stemcell-os-#{index}" }
  stemcell_version { |index| "stemcell-version-#{index}" }
  blobstore_id     { |index| "blobstore-id-#{index}" }
  agent_id         { |index| "agent-id-#{index}" }
  uuid             { |index| "uuid-#{index}" }
  director_uuid    { |index| "director-uuid-#{index}" }
  index            { |index| index }
  description      { |index| "description #{index}" }
  type             { |index| "type #{index}" }
  sha1             { |index| "sha1-#{index}" }
  build            { |index| index }
  ip               { |index|
                     octet = index % 255
                     "#{octet}.#{octet}.#{octet}.#{octet}"
                   }
  ptr              { |index|
                     octet = index % 255
                     "#{octet}.#{octet}.#{octet}.in-addr.arpa"
                   }
  lock_name     { |index| "lock-resource-entity#{index}"}
end

module Bosh::Director::Models

  DirectorAttribute.blueprint do
    name { 'uuid' }
    value { Sham.director_uuid }
  end

  Release.blueprint do
    name { Sham.name }
  end

  ReleaseVersion.blueprint do
    release { Release.make }
    version { Sham.version }
  end

  Package.blueprint do
    release             { Release.make }
    name                { Sham.name }
    version             { Sham.version }
    blobstore_id        { Sham.blobstore_id }
    sha1                { Sham.sha1 }
    dependency_set_json { "[]" }
  end

  Template.blueprint do
    release
    name                { Sham.name }
    version             { Sham.version }
    blobstore_id        { Sham.blobstore_id }
    sha1                { Sham.sha1 }
    package_names_json  { "[]" }
  end

  Stemcell.blueprint do
    name      { Sham.name }
    version   { Sham.version }
    cid       { Sham.stemcell_cid }
  end

  CompiledPackage.blueprint do
    package           { Package.make }
    build             { Sham.build }
    blobstore_id      { Sham.blobstore_id }
    sha1              { Sham.sha1 }
    stemcell_os       { Sham.stemcell_os }
    stemcell_version  { Sham.stemcell_version }
    dependency_key    { "[]" }
  end

  Deployment.blueprint do
    name      { Sham.name }
    manifest  { Sham.manifest }
  end

  Instance.blueprint do
    deployment  { Deployment.make }
    job         { Sham.job }
    index       { Sham.index }
    state       { 'started' }
    vm_cid      { Sham.vm_cid }
    agent_id    { Sham.agent_id }
    uuid        { Sham.uuid}
  end

  IpAddress.blueprint do
    address { NetAddr::CIDR.create(Sham.ip) }
    instance  { Instance.make }
    static { false }
    network_name { Sham.name }
    task_id { Sham.name }
    created_at { Time.now }
  end

  Task.blueprint do
    state       { "queued" }
    type        { Sham.type }
    timestamp   { Time.now }
    description { Sham.description }
    result      { nil }
    output      { nil }
  end

  User.blueprint do
    username { Sham.username }
    password { Sham.password }
  end

  PersistentDisk.blueprint do
    active      { true }
    disk_cid    { Sham.disk_cid }
    instance    { Instance.make }
  end

  Snapshot.blueprint do
    persistent_disk { PersistentDisk.make }
    snapshot_cid    { Sham.snapshot_cid }
  end

  OrphanDisk.blueprint do
    deployment_name { Sham.name }
    disk_cid        { Sham.disk_cid }
    instance_name   { Sham.name }
  end

  OrphanSnapshot.blueprint do
    orphan_disk         { OrphanDisk.make }
    snapshot_cid        { Sham.snapshot_cid }
    snapshot_created_at { Time.now }
  end

  DeploymentProblem.blueprint do
    deployment  { Deployment.make }
    type        { "inactive_disk" }
    resource_id { PersistentDisk.make.id }
    data_json   { "{}" }
    state       { "open" }
  end

  RenderedTemplatesArchive.blueprint do
    instance     { Instance.make }
    blobstore_id { Sham.blobstore_id }
    sha1         { Sham.sha1 }
    content_sha1 { Sham.sha1 }
    created_at   { Time.now }
  end

  CloudConfig.blueprint do
    manifest { Bosh::Spec::Deployments.simple_cloud_config }
  end

  RuntimeConfig.blueprint do
    manifest { Bosh::Spec::Deployments.simple_runtime_config }
  end

  DeploymentProperty.blueprint do
    deployment { Deployment.make }
    name { Sham.name }
    value { "value" }
  end

<<<<<<< HEAD
  Lock.blueprint do
    name        { Sham.lock_name }
    expired_at  { Time.now }
    uid         { SecureRandom.uuid }
=======
  LogBundle.blueprint do
    timestamp { Time.now }
    blobstore_id { Sham.blobstore_id }
>>>>>>> ac06f5f9
  end

  module Dns
    Domain.blueprint do
      name     { Sham.name }
      type     { "NATIVE" }
    end

    Record.blueprint do
      domain   { Domain.make }
      name     { Sham.name }
      type     { "A" }
      content  { Sham.ip }
    end

    Record.blueprint(:PTR) do
      domain   { Domain.make }
      name     { Sham.ptr }
      type     { "PTR" }
      content  { Sham.name }
    end
  end
end<|MERGE_RESOLUTION|>--- conflicted
+++ resolved
@@ -175,16 +175,15 @@
     value { "value" }
   end
 
-<<<<<<< HEAD
   Lock.blueprint do
     name        { Sham.lock_name }
     expired_at  { Time.now }
     uid         { SecureRandom.uuid }
-=======
+  end
+
   LogBundle.blueprint do
     timestamp { Time.now }
     blobstore_id { Sham.blobstore_id }
->>>>>>> ac06f5f9
   end
 
   module Dns
