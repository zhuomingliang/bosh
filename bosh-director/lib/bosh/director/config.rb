require 'fileutils'
require 'logging'

module Bosh::Director

  # We want to shift from class methods to instance methods here.

  class Config
    class << self
      attr_accessor(
        :base_dir,
        :cloud_options,
        :db,
        :dns,
        :dns_db,
        # @todo @for-a-refactorer according to grep of "Config.dns_domain_name" I'm pretty sure this can be removed
        :dns_domain_name,
        :event_log,
        :logger,
        :max_tasks,
        :max_threads,
        :name,
        :process_uuid,
        :result,
        :revision,
        :task_checkpoint_interval,
        :trusted_certs,
        :uuid,
        :current_job,
        :encryption,
        :fix_stateful_nodes,
        :enable_snapshots,
        :max_vm_create_tries,
        :flush_arp,
        :nats_uri,
        :default_ssh_options,
        :keep_unreachable_vms,
        :enable_post_deploy,
        :generate_vm_passwords,
        :remove_dev_tools,
        :director_ips,
        :stop_message_timeout,
        :enable_virtual_delete_vms,
        :local_dns,
      )

      attr_reader(
        :db_config,
        :ignore_missing_gateway,
        :record_events,
      )

      def clear
        self.instance_variables.each do |ivar|
          self.instance_variable_set(ivar, nil)
        end

        Thread.list.each do |thr|
          thr[:bosh] = nil
        end

        @blobstore = nil

        @compiled_package_cache = nil
        @compiled_package_blobstore = nil
        @compiled_package_cache_options = nil

        @nats = nil
        @nats_rpc = nil
        @cloud = nil
      end

      def configure(config)
        @max_vm_create_tries = Integer(config.fetch('max_vm_create_tries', 5))
        @flush_arp = config.fetch('flush_arp', false)

        @base_dir = config['dir']
        FileUtils.mkdir_p(@base_dir)

        # checkpoint task progress every 30 secs
        @task_checkpoint_interval = 30

        logging_config = config.fetch('logging', {})
        if logging_config.has_key?('file')
          @log_file_path = logging_config.fetch('file')
          shared_appender = Logging.appenders.file(
            'DirectorLogFile',
            filename: @log_file_path,
            layout: ThreadFormatter.layout
          )
        else
          shared_appender = Logging.appenders.io(
            'DirectorStdOut',
            STDOUT,
            layout: ThreadFormatter.layout
          )
        end

        @logger = Logging::Logger.new('Director')
        @logger.add_appenders(shared_appender)
        @logger.level = Logging.levelify(logging_config.fetch('level', 'debug'))

        # Event logger supposed to be overridden per task,
        # the default one does nothing
        @event_log = EventLog::Log.new

        # by default keep only last 100 tasks of each type in disk
        @max_tasks = config.fetch('max_tasks', 100).to_i

        @max_threads = config.fetch('max_threads', 32).to_i

        @revision = get_revision

        @logger.info("Starting BOSH Director: #{VERSION} (#{@revision})")

        @process_uuid = SecureRandom.uuid
        @nats_uri = config['mbus']

        @default_ssh_options = config['default_ssh_options']

        @cloud_options = config['cloud']
        @compiled_package_cache_options = config['compiled_package_cache']
        @name = config['name'] || ''

        @compiled_package_cache = nil

        @db_config = config['db']
        @db = configure_db(config['db'])
        @dns = config['dns']
        if @dns && @dns['db']
          @dns_db = configure_db(@dns['db'])
          if @dns_db
            # Load these constants early.
            # These constants are not 'require'd, they are 'autoload'ed
            # in models.rb. We're seeing that in 1.9.3 that sometimes
            # the constants loaded from one thread are not visible to other threads,
            # causing failures.
            # These constants cannot be required because they are Sequel model classes
            # that refer to database configuration that is only present when the (optional)
            # powerdns job is present and configured and points to a valid DB.
            # This is an attempt to make sure the constants are loaded
            # before forking off to other threads, hopefully eliminating the errors.
            Bosh::Director::Models::Dns::Record.class
            Bosh::Director::Models::Dns::Domain.class
          end
        end

        @dns_manager = DnsManagerProvider.create
        @uuid = override_uuid || Bosh::Director::Models::DirectorAttribute.find_or_create_uuid(@logger)
        @logger.info("Director UUID: #{@uuid}")

        @encryption = config['encryption']
        @fix_stateful_nodes = config.fetch('scan_and_fix', {})
          .fetch('auto_fix_stateful_nodes', false)
        @enable_snapshots = config.fetch('snapshots', {}).fetch('enabled', false)

        @trusted_certs = config['trusted_certs'] || ''
        @ignore_missing_gateway = config['ignore_missing_gateway']

        @keep_unreachable_vms = config.fetch('keep_unreachable_vms', false)
        @enable_post_deploy = config.fetch('enable_post_deploy', false)
        @generate_vm_passwords = config.fetch('generate_vm_passwords', false)
        @remove_dev_tools = config['remove_dev_tools']
        @director_ips = config.fetch('director_ips', [])
        @record_events = config.fetch('record_events', false)
<<<<<<< HEAD
        @stop_message_timeout = config.fetch('stop_message_timeout', 300)
=======
        @local_dns = config.fetch('local_dns', false)
>>>>>>> 8acf40f7

        @enable_virtual_delete_vms = config.fetch('enable_virtual_delete_vms', false)

        Bosh::Clouds::Config.configure(self)

        @lock = Monitor.new
      end

      def log_dir
        File.dirname(@log_file_path) if @log_file_path
      end

      def use_compiled_package_cache?
        !@compiled_package_cache_options.nil?
      end

      def get_revision
        Dir.chdir(File.expand_path('../../../../../..', __FILE__))
        revision_command = '(cat REVISION 2> /dev/null || ' +
            'git show-ref --head --hash=8 2> /dev/null || ' +
            'echo 00000000) | head -n1'
        `#{revision_command}`.strip
      end

      def configure_db(db_config)
        connection_config = db_config.dup
        connection_options = connection_config.delete('connection_options') {{}}
        connection_config.delete_if { |_, v| v.to_s.empty? }
        connection_config = connection_config.merge(connection_options)

        Sequel.default_timezone = :utc
        db = Sequel.connect(connection_config)

        Bosh::Common.retryable(sleep: 0.5, tries: 20, on: [Exception]) do
          db.extension :connection_validator
          true
        end

        db.pool.connection_validation_timeout = -1
        if logger
          db.logger = logger
          db.sql_log_level = :debug
        end

        db
      end

      def compiled_package_cache_blobstore
        @lock.synchronize do
          if @compiled_package_cache_blobstore.nil? && use_compiled_package_cache?
            provider = @compiled_package_cache_options['provider']
            options = @compiled_package_cache_options['options']
            @compiled_package_cache_blobstore = Bosh::Blobstore::Client.safe_create(provider, options)
          end
        end
        @compiled_package_cache_blobstore
      end

      def compiled_package_cache_provider
        use_compiled_package_cache? ? @compiled_package_cache_options['provider'] : nil
      end

      def cloud_type
        if @cloud_options
          @cloud_options['plugin'] || @cloud_options['provider']['name']
        end
      end

      def cloud
        @lock.synchronize do
          if @cloud.nil?
            @cloud = Bosh::Clouds::Provider.create(@cloud_options, @uuid)
          end
        end
        @cloud
      end

      def cpi_task_log
        Config.cloud_options.fetch('properties', {}).fetch('cpi_log')
      end

      def job_cancelled?
        @current_job.task_checkpoint if @current_job
      end

      alias_method :task_checkpoint, :job_cancelled?

      def cloud_options=(options)
        @lock.synchronize do
          @cloud_options = options
          @cloud = nil
        end
      end

      def nats_rpc
        # double-check locking to reduce synchronization
        if @nats_rpc.nil?
          @lock.synchronize do
            if @nats_rpc.nil?
              @nats_rpc = NatsRpc.new(@nats_uri)
            end
          end
        end
        @nats_rpc
      end

      def encryption?
        @encryption
      end

      def threaded
        Thread.current[:bosh] ||= {}
      end

      def generate_temp_dir
        temp_dir = Dir.mktmpdir
        ENV["TMPDIR"] = temp_dir
        FileUtils.mkdir_p(temp_dir)
        at_exit do
          begin
            if $!
              status = $!.is_a?(::SystemExit) ? $!.status : 1
            else
              status = 0
            end
            FileUtils.rm_rf(temp_dir)
          ensure
            exit status
          end
        end
        temp_dir
      end

      def override_uuid
        new_uuid = nil
        state_file = File.join(base_dir, 'state.json')

        begin
          open(state_file, 'r+') do |file|

            # Lock before read to avoid director/worker race condition
            file.flock(File::LOCK_EX)
            state = Yajl::Parser.parse(file) || {}

            # Empty state file to prevent blocked processes from attempting to set UUID
            file.truncate(0)

            if state['uuid']
              Bosh::Director::Models::DirectorAttribute.update_or_create_uuid(state['uuid'], @logger)
              @logger.info("Using director UUID #{state['uuid']} from #{state_file}")
              new_uuid = state['uuid']
            end

            # Unlock after storing UUID
            file.flock(File::LOCK_UN)
          end

          FileUtils.rm_f(state_file)

        rescue Errno::ENOENT
          # Catch race condition since another process (director/worker) might migrated the state
        end

        new_uuid
      end
    end

    class << self
      def load_file(path)
        Config.new(Psych.load_file(path))
      end

      def load_hash(hash)
        Config.new(hash)
      end
    end

    def name
      hash['name']
    end

    def port
      hash['port']
    end

    def scheduled_jobs
      hash['scheduled_jobs'] || []
    end

    def identity_provider
      @identity_provider ||= begin
        # no fetching w defaults?
        user_management = hash['user_management']
        user_management ||= {'provider' => 'local'}
        provider_name = user_management['provider']

        providers = {
          'uaa' => Bosh::Director::Api::UAAIdentityProvider,
          'local' => Bosh::Director::Api::LocalIdentityProvider,
        }
        provider_class = providers[provider_name]

        if provider_class.nil?
          raise ArgumentError,
            "Unknown user management provider '#{provider_name}', " +
              "available providers are: #{providers.keys.join(", ")}"
        end

        Config.logger.debug("Director configured with '#{provider_name}' user management provider")
        provider_class.new(user_management[provider_name] || {})
      end
    end

    def worker_logger
      logger = Logging::Logger.new('DirectorWorker')
      logging_config = hash.fetch('logging', {})
      worker_logging = hash.fetch('delayed_job', {}).fetch('logging', {})
      if worker_logging.has_key?('file')
        logger.add_appenders(Logging.appenders.file('DirectorWorkerFile', filename: worker_logging.fetch('file'), layout: ThreadFormatter.layout))
      else
        logger.add_appenders(Logging.appenders.stdout('DirectorWorkerIO', layout: ThreadFormatter.layout))
      end
      logger.level = Logging.levelify(logging_config.fetch('level', 'debug'))
      logger
    end

    def db
      Config.configure_db(hash['db'])
    end

    def blobstore_config
      hash.fetch('blobstore')
    end

    def backup_blobstore_config
      hash['backup_destination']
    end

    def log_access_events_to_syslog
      hash['log_access_events_to_syslog']
    end

    def configure_evil_config_singleton!
      Config.configure(hash)
    end

    def get_uuid_provider
      Bosh::Director::Api::DirectorUUIDProvider.new(Config)
    end

    def record_events
      hash.fetch('record_events', false)
    end

    private

    attr_reader :hash

    def initialize(hash)
      @hash = hash
    end
  end
end<|MERGE_RESOLUTION|>--- conflicted
+++ resolved
@@ -163,11 +163,8 @@
         @remove_dev_tools = config['remove_dev_tools']
         @director_ips = config.fetch('director_ips', [])
         @record_events = config.fetch('record_events', false)
-<<<<<<< HEAD
         @stop_message_timeout = config.fetch('stop_message_timeout', 300)
-=======
         @local_dns = config.fetch('local_dns', false)
->>>>>>> 8acf40f7
 
         @enable_virtual_delete_vms = config.fetch('enable_virtual_delete_vms', false)
 
