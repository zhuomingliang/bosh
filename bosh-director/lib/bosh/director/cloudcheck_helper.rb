--- conflicted
+++ resolved
@@ -168,11 +168,7 @@
     end
 
     def vm_creator
-<<<<<<< HEAD
-      disk_manager = DiskManager.new(@logger)
-=======
-      disk_manager = SingleDiskManager.new(cloud, @logger)
->>>>>>> 464b6e19
+      disk_manager = SingleDiskManager.new(@logger)
       agent_broadcaster = AgentBroadcaster.new
       job_renderer = JobRenderer.create
       @vm_creator ||= VmCreator.new(@logger, vm_deleter, disk_manager, job_renderer, agent_broadcaster)
