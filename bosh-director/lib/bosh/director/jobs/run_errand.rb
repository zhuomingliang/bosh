--- conflicted
+++ resolved
@@ -26,23 +26,13 @@
       deployment_manifest = Manifest.load_from_text(deployment_model.manifest, deployment_model.cloud_config)
       deployment_name = deployment_manifest.to_hash['name']
       with_deployment_lock(deployment_name) do
-<<<<<<< HEAD
-        cloud_config_model = deployment_model.cloud_config
-        runtime_config_model = deployment_model.runtime_config
-
-=======
->>>>>>> 3be72008
         deployment = nil
         job = nil
 
         event_log.begin_stage('Preparing deployment', 1)
         event_log.track('Preparing deployment') do
           planner_factory = DeploymentPlan::PlannerFactory.create(logger)
-<<<<<<< HEAD
-          deployment = planner_factory.create_from_manifest(deployment_manifest_hash, cloud_config_model, runtime_config_model, {})
-=======
-          deployment = planner_factory.create_from_manifest(deployment_manifest, deployment_model.cloud_config, {})
->>>>>>> 3be72008
+          deployment = planner_factory.create_from_manifest(deployment_manifest, deployment_model.cloud_config, deployment_model.runtime_config, {})
           deployment.bind_models
           job = deployment.job(@errand_name)
 
