module Bosh::Director
  module Jobs
    class UpdateDeployment < BaseJob
      include LockHelper

      @queue = :normal

      def self.job_type
        :update_deployment
      end

      def initialize(manifest_file_path, cloud_config_id, runtime_config_id, options = {})
        @blobstore = App.instance.blobstores.blobstore
        @manifest_file_path = manifest_file_path
        @cloud_config_id = cloud_config_id
<<<<<<< HEAD
        @runtime_config_id = runtime_config_id
=======
        @options = options
>>>>>>> c0ee4343
      end

      def perform
        logger.info('Reading deployment manifest')

        manifest_text = File.read(@manifest_file_path)
        logger.debug("Manifest:\n#{manifest_text}")
        cloud_config_model = Bosh::Director::Models::CloudConfig[@cloud_config_id]
        if cloud_config_model.nil?
          logger.debug("No cloud config uploaded yet.")
        else
          logger.debug("Cloud config:\n#{cloud_config_model.manifest}")
        end

        runtime_config_model = Bosh::Director::Models::RuntimeConfig[@runtime_config_id]
        if runtime_config_model.nil?
          logger.debug("No runtime config uploaded yet.")
        else
          logger.debug("Runtime config:\n#{runtime_config_model.manifest}")
        end

        deployment_manifest = Manifest.load_from_text(manifest_text, cloud_config_model, runtime_config_model)
        deployment_name = deployment_manifest.to_hash['name']

        with_deployment_lock(deployment_name) do
          @notifier = DeploymentPlan::Notifier.new(deployment_name, Config.nats_rpc, logger)
          @notifier.send_start_event

          deployment_plan = nil

          event_log.begin_stage('Preparing deployment', 1)
          event_log.track('Preparing deployment') do
            planner_factory = DeploymentPlan::PlannerFactory.create(logger)
            deployment_plan = planner_factory.create_from_manifest(deployment_manifest, cloud_config_model, runtime_config_model, @options)
            deployment_plan.bind_models
          end

          render_job_templates(deployment_plan.jobs_starting_on_deploy)
          deployment_plan.compile_packages

          update_step(deployment_plan).perform

          if check_for_changes(deployment_plan)
            PostDeploymentScriptRunner.run_post_deploys_after_deployment(deployment_plan)
          end

          @notifier.send_end_event
          logger.info('Finished updating deployment')

          "/deployments/#{deployment_plan.name}"
        end
      rescue Exception => e
        begin
          @notifier.send_error_event e
        rescue Exception => e2
          # log the second error
        ensure
          raise e
        end
      ensure
        FileUtils.rm_rf(@manifest_file_path)
      end

      private

      # Job tasks

      def check_for_changes(deployment_plan)
        deployment_plan.jobs.each do |job|
          return true if job.did_change
        end
        false
      end

      def update_step(deployment_plan)
        DeploymentPlan::Steps::UpdateStep.new(
          self,
          event_log,
          deployment_plan,
          multi_job_updater,
          Config.cloud
        )
      end

      # Job dependencies

      def multi_job_updater
        @multi_job_updater ||= begin
          DeploymentPlan::BatchMultiJobUpdater.new(JobUpdaterFactory.new(Config.cloud, logger))
        end
      end

      def render_job_templates(jobs)
        errors = []
        job_renderer = JobRenderer.create
        jobs.each do |job|
          begin
            job_renderer.render_job_instances(job.needed_instance_plans)
          rescue Exception => e
            errors.push e
          end
        end

        if errors.length > 0
          message = 'Unable to render jobs for deployment. Errors are:'

          errors.each do |e|
            message = "#{message}\n   - #{e.message.gsub(/\n/, "\n  ")}"
          end

          raise message
        end
      end
    end
  end
end<|MERGE_RESOLUTION|>--- conflicted
+++ resolved
@@ -13,11 +13,8 @@
         @blobstore = App.instance.blobstores.blobstore
         @manifest_file_path = manifest_file_path
         @cloud_config_id = cloud_config_id
-<<<<<<< HEAD
         @runtime_config_id = runtime_config_id
-=======
         @options = options
->>>>>>> c0ee4343
       end
 
       def perform
