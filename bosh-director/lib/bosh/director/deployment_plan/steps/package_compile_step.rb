--- conflicted
+++ resolved
@@ -186,7 +186,7 @@
           vm_data.agent.update_settings(Bosh::Director::Config.trusted_certs)
           state = {
             'deployment' => @deployment_plan.name,
-            'resource_pool' => 'package_compiler',
+            'resource_pool' => {},
             'networks' => vm_data.network_settings
           }
           vm_data.vm.update(:apply_spec => state, :trusted_certs_sha1 => Digest::SHA1.hexdigest(Bosh::Director::Config.trusted_certs))
@@ -332,20 +332,6 @@
           @director_job.task_checkpoint if @director_job
         end
 
-<<<<<<< HEAD
-=======
-        def configure_vm(vm, agent, network_settings)
-          state = {
-            'deployment' => @deployment_plan.name,
-            'resource_pool' => {},
-            'networks' => network_settings
-          }
-
-          vm.update(:apply_spec => state)
-          agent.apply(state)
-        end
-
->>>>>>> 68cc9527
         def compilation_count
           counter = 0
           @compile_tasks.each_value do |task|
