require 'bosh/director/deployment_plan/deployment_spec_parser'
require 'bosh/director/deployment_plan/cloud_manifest_parser'
require 'bosh/director/deployment_plan/disk_pool'
require 'forwardable'

module Bosh::Director
  # Encapsulates essential director data structures retrieved
  # from the deployment manifest and the running environment.
  module DeploymentPlan
    class Planner
      include LockHelper
      include DnsHelper
      include ValidationHelper
      extend Forwardable

      # @return [String] Deployment name
      attr_reader :name

      # @return [String] Deployment canonical name (for DNS)
      attr_reader :canonical_name

      # @return [Models::Deployment] Deployment DB model
      attr_reader :model

      attr_accessor :properties

      # Hash of resolved links spec provided by deployment
      # in format job_name > template_name > link_name > link_type
      # used by LinksResolver
      attr_accessor :link_spec

      # @return [Bosh::Director::DeploymentPlan::UpdateConfig]
      #   Default job update configuration
      attr_accessor :update

      # @return [Array<Bosh::Director::DeploymentPlan::Job>]
      #   All jobs in the deployment
      attr_reader :jobs

      # Job instances from the old manifest that are not in the new manifest
      attr_accessor :unneeded_instances

      # VMs from the old manifest that are not in the new manifest
      attr_accessor :unneeded_vms

      attr_accessor :dns_domain

      attr_reader :job_rename

      # @return [Boolean] Indicates whether VMs should be recreated
      attr_reader :recreate

<<<<<<< HEAD
      attr_accessor :instance_plans

      attr_writer :cloud_planner
=======
      # @return [Boolean] Indicates whether VMs should be drained
      attr_reader :skip_drain
>>>>>>> 2a4d3f81

      def initialize(attrs, manifest_text, cloud_config, deployment_model, options = {})
        @cloud_config = cloud_config

        @name = attrs.fetch(:name)
        @properties = attrs.fetch(:properties)
        @releases = {}

        @manifest_text = manifest_text
        @cloud_config = cloud_config
        @model = deployment_model

        @jobs = []
        @jobs_name_index = {}
        @jobs_canonical_name_index = Set.new

        @unneeded_vms = []
        @unneeded_instances = []
        @dns_domain = nil

        @job_rename = safe_property(options, 'job_rename',
          :class => Hash, :default => {})

        @recreate = !!options['recreate']
<<<<<<< HEAD

        @link_spec = Hash.new{ |h,k| h[k] = Hash.new(&h.default_proc) }
=======
        @skip_drain = SkipDrain.new(options['skip_drain'])
>>>>>>> 2a4d3f81
      end

      def_delegators :@cloud_planner,
        :networks,
        :network,
        :default_network,
        :availability_zone,
        :availability_zones,
        :resource_pools,
        :resource_pool,
        :disk_pools,
        :disk_pool,
        :compilation

      def canonical_name
        canonical(@name)
      end

      # Returns a list of Instances in the deployment (according to DB)
      # @return [Array<Models::Instance>]
      def instance_models
        @model.instances
      end

      def existing_instances
        instance_models
      end

      # Returns a list of Vms in the deployment (according to DB)
      # @return [Array<Models::Vm>]
      def vm_models
        @model.vms
      end

      def skip_drain_for_job?(name)
        @skip_drain.nil? ? false : @skip_drain.for_job(name)
      end

      # Adds a release by name
      # @param [Bosh::Director::DeploymentPlan::ReleaseVersion] release
      def add_release(release)
        if @releases.has_key?(release.name)
          raise DeploymentDuplicateReleaseName,
            "Duplicate release name `#{release.name}'"
        end
        @releases[release.name] = release
      end

      # Returns all releases in a deployment plan
      # @return [Array<Bosh::Director::DeploymentPlan::ReleaseVersion>]
      def releases
        @releases.values
      end

      # Returns a named release
      # @return [Bosh::Director::DeploymentPlan::ReleaseVersion]
      def release(name)
        @releases[name]
      end

      # Adds a VM to deletion queue
      # @param [Bosh::Director::Models::Vm] vm VM DB model
      def mark_vm_for_deletion(vm)
        @unneeded_vms << vm
      end

      def instances_with_missing_vms
        jobs_starting_on_deploy.collect_concat do |job|
          job.instances_with_missing_vms
        end
      end

      # Adds instance to deletion queue
      # @param [Bosh::Director::DeploymentPlan::ExistingInstance]
      def mark_instance_for_deletion(instance)
        if @jobs_name_index.has_key?(instance.job_name)
          @jobs_name_index[instance.job_name].unneeded_instances << instance
        else
          @unneeded_instances << instance
        end
      end

      # Adds a job by name
      # @param [Bosh::Director::DeploymentPlan::Job] job
      def add_job(job)
        if rename_in_progress? && @job_rename['old_name'] == job.name
          raise DeploymentRenamedJobNameStillUsed,
            "Renamed job `#{job.name}' is still referenced in " +
              'deployment manifest'
        end

        if @jobs_canonical_name_index.include?(job.canonical_name)
          raise DeploymentCanonicalJobNameTaken,
            "Invalid job name `#{job.name}', canonical name already taken"
        end

        @jobs << job
        @jobs_name_index[job.name] = job
        @jobs_canonical_name_index << job.canonical_name
      end

      # Returns a named job
      # @param [String] name Job name
      # @return [Bosh::Director::DeploymentPlan::Job] Job
      def job(name)
        @jobs_name_index[name]
      end

      def reset_jobs
        @jobs = []
      end

      def jobs_starting_on_deploy
        @jobs.select(&:starts_on_deploy?)
      end

      def rename_in_progress?
        @job_rename['old_name'] && @job_rename['new_name']
      end

      def persist_updates!
        #prior updates may have had release versions that we no longer use.
        #remove the references to these stale releases.
        stale_release_versions = (model.release_versions - releases.map(&:model))
        stale_release_names = stale_release_versions.map {|version_model| version_model.release.name}.uniq
        with_release_locks(stale_release_names) do
          stale_release_versions.each do |release_version|
            model.remove_release_version(release_version)
          end
        end

        model.manifest = Psych.dump(@manifest_text)
        model.cloud_config = @cloud_config
        model.link_spec = @link_spec
        model.save
      end

      def update_stemcell_references!
        current_stemcell_models = resource_pools.map { |pool| pool.stemcell.model }
        model.stemcells.each do |deployment_stemcell|
          deployment_stemcell.remove_deployment(model) unless current_stemcell_models.include?(deployment_stemcell)
        end
      end

      def using_global_networking?
        !@cloud_config.nil?
      end
    end

    class CloudPlanner
      attr_accessor :compilation

      attr_reader :default_network

      def initialize(options)
        @networks = index_by_name(options.fetch(:networks))
        @default_network = options.fetch(:default_network)
        @resource_pools = index_by_name(options.fetch(:resource_pools))
        @disk_pools = index_by_name(options.fetch(:disk_pools))
        @availability_zones = index_by_name(options.fetch(:availability_zones))
        @compilation = options.fetch(:compilation)
      end

      def model
        nil
      end

      def availability_zone(name)
        @availability_zones[name]
      end

      def availability_zones
        @availability_zones.values
      end

      def resource_pools
        @resource_pools.values
      end

      def resource_pool(name)
        @resource_pools[name]
      end

      def networks
        @networks.values
      end

      def network(name)
        @networks[name]
      end

      def disk_pools
        @disk_pools.values
      end

      def using_global_networking?
        false
      end

      def disk_pool(name)
        @disk_pools[name]
      end

      private

      def index_by_name(collection)
        collection.inject({}) do |index, item|
          index.merge(item.name => item)
        end
      end
    end
  end
end<|MERGE_RESOLUTION|>--- conflicted
+++ resolved
@@ -50,14 +50,12 @@
       # @return [Boolean] Indicates whether VMs should be recreated
       attr_reader :recreate
 
-<<<<<<< HEAD
       attr_accessor :instance_plans
 
       attr_writer :cloud_planner
-=======
+
       # @return [Boolean] Indicates whether VMs should be drained
       attr_reader :skip_drain
->>>>>>> 2a4d3f81
 
       def initialize(attrs, manifest_text, cloud_config, deployment_model, options = {})
         @cloud_config = cloud_config
@@ -82,12 +80,9 @@
           :class => Hash, :default => {})
 
         @recreate = !!options['recreate']
-<<<<<<< HEAD
 
         @link_spec = Hash.new{ |h,k| h[k] = Hash.new(&h.default_proc) }
-=======
         @skip_drain = SkipDrain.new(options['skip_drain'])
->>>>>>> 2a4d3f81
       end
 
       def_delegators :@cloud_planner,
