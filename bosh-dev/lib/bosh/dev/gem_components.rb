require 'rake'
require 'bosh/dev/gem_component'
require 'bosh/dev/gem_version'

module Bosh::Dev
  class GemComponents
    include Enumerable
    COMPONENTS = %w(
      agent_client
      blobstore_client
      bosh-core
      bosh-stemcell
      bosh-template
      bosh_cli
      bosh_cli_plugin_aws
      bosh_cli_plugin_micro
      bosh_common
      bosh_cpi
      bosh-registry
      bosh-director
      bosh-director-core
      bosh-monitor
      bosh-release
      simple_blobstore_server
    )

    def initialize(build_number)
      @gem_version = GemVersion.new(build_number)
    end

    def build_release_gems
      clean
      stage_components

      components.each do |component|
        finalize(component)
      end
<<<<<<< HEAD

      FileUtils.rm_rf build_dir
=======
>>>>>>> f527da63
    end

    def each(&block)
      COMPONENTS.each(&block)
    end

    def components
      @components ||= map { |component| GemComponent.new(component, @gem_version.version) }
    end

    private

    def clean
      FileUtils.rm_rf tmp_dir
      FileUtils.mkdir_p build_dir

      FileUtils.rm_rf stage_dir
      FileUtils.mkdir_p stage_dir
    end

    def stage_components
      components.each { |component| component.update_version }
      components.each { |component| component.build_gem(stage_dir) }

      Rake::FileUtilsExt.sh "cp #{root}/pkg/gems/*.gem #{build_dir}"
      Rake::FileUtilsExt.sh "cp #{root}/vendor/cache/*.gem #{build_dir}"
    end

    def finalize(component)
      destination = "#{root}/release/src/bosh/#{component.name}"
      if uses_bundler?(component.name)
        destination = File.join(destination, 'vendor/cache')
      end

      FileUtils.rm_rf destination
      FileUtils.mkdir_p destination

      component.dependencies.each do |dependency|
        copy_component(dependency, destination)
      end

      if has_db?(component.name)
        Rake::FileUtilsExt.sh "cp #{build_dir}/pg*.gem #{destination}"
        Rake::FileUtilsExt.sh "cp #{build_dir}/mysql*.gem #{destination}"
      end
    end

    # enforces strict version.
    def copy_component(dependency, destination)
      FileUtils.cp "#{build_dir}/#{dependency.name}-#{dependency.version}.gem", "#{destination}"
    rescue Errno::ENOENT => e
      gemfile = e.message.sub(/^.+#{Regexp.escape(build_dir)}\//, '')
      gemparts = gemfile.split('-')
      version = gemparts.pop.sub(/\.gem$/, '')
      gemname = gemparts.join('-')
      puts
      puts "ERROR! #{gemfile} was not found."
      puts "Please run the following before rebuilding the release:"
      puts "- `gem uninstall #{gemname} --version #{version}`"
      exit 1
    end

    def root
      GemComponent::ROOT
    end

    def tmp_dir
      "/tmp/all_the_gems"
    end

    def build_dir
      @build_dir ||= File.join(tmp_dir, Process.pid.to_s)
    end

    def stage_dir
      "#{root}/pkg/gems/"
    end

    def has_db?(component_name)
      %w(bosh-director bosh-registry).include?(component_name)
    end

    def uses_bundler?(component_name)
      %w(bosh-director bosh-monitor bosh-registry).include?(component_name)
    end
  end
end<|MERGE_RESOLUTION|>--- conflicted
+++ resolved
@@ -35,11 +35,7 @@
       components.each do |component|
         finalize(component)
       end
-<<<<<<< HEAD
-
       FileUtils.rm_rf build_dir
-=======
->>>>>>> f527da63
     end
 
     def each(&block)
