--- conflicted
+++ resolved
@@ -50,27 +50,6 @@
       end
 
       context 'when "job & index" are specified' do
-<<<<<<< HEAD
-        context 'and there are no jobs of the specified type in the deployment' do
-          let(:deployment_manifest) do
-            {
-              'name' => deployment,
-              'jobs' => []
-            }
-          end
-
-          it 'errors' do
-            expect {
-              command.resurrection_state('job1', '0', 'on')
-            }.to raise_error(CliError, "Job `job1' doesn't exist")
-          end
-        end
-
-        it 'does not allow the user to omit the index' do
-          expect {
-            command.resurrection_state('dea', 'on')
-          }.to raise_error(CliError, 'You must specify the job index or id.')
-=======
         context 'and there is only one job of the specified type in the deployment' do
           let(:deployment_manifest) do
             {
@@ -88,7 +67,6 @@
             expect(director).to receive(:change_vm_resurrection).with(deployment, 'job1', nil, false)
             command.resurrection_state('job1', 'on')
           end
->>>>>>> 6e1987df
         end
 
         describe 'changing the state' do
@@ -100,7 +78,6 @@
             command.resurrection_state('dea/1', 'true')
           end
 
-<<<<<<< HEAD
           it 'should toggle the resurrection state to false' do
             expect(director).to receive(:change_vm_resurrection).with(deployment, 'dea', '3', true).exactly(4).times
             command.resurrection_state('dea', '3', 'disable')
@@ -111,28 +88,6 @@
 
           it 'should error with an incorrect value' do
             expect { command.resurrection_state('dea', '1', 'nada') }.to raise_error CliError
-=======
-          describe 'changing the state' do
-            it 'should toggle the resurrection state to true' do
-              expect(director).to receive(:change_vm_resurrection).with(deployment, 'dea', 1, false).exactly(4).times
-              command.resurrection_state('dea', '1', 'on')
-              command.resurrection_state('dea/1', 'enable')
-              command.resurrection_state('dea', '1', 'yes')
-              command.resurrection_state('dea/1', 'true')
-            end
-
-            it 'should toggle the resurrection state to false' do
-              expect(director).to receive(:change_vm_resurrection).with(deployment, 'dea', 3, true).exactly(4).times
-              command.resurrection_state('dea', '3', 'disable')
-              command.resurrection_state('dea/3', 'off')
-              command.resurrection_state('dea', '3', 'no')
-              command.resurrection_state('dea/3', 'false')
-            end
-
-            it 'should error with an incorrect value' do
-              expect { command.resurrection_state('dea', '1', 'nada') }.to raise_error CliError
-            end
->>>>>>> 6e1987df
           end
         end
       end
