module Bosh::Cli::Command
  class Instances < Base
    usage 'instances'
    desc 'List all instances in a deployment'
    option '--details', 'Return detailed instance information'
    option '--dns', 'Return instance DNS A records'
    option '--vitals', 'Return instance vitals information'
    option '--ps', "Return instance process information"
    option '--failing', "Only show failing ones"
    def list
      auth_required
      deployment_required
      manifest = Bosh::Cli::Manifest.new(deployment, director)
      manifest.load
      deployment_name = manifest.name

      deps = director.list_deployments
      selected = deps.select { |dep| dep['name'] == deployment_name }
      err("The deployment '#{deployment_name}' doesn't exist") if selected.size == 0

      show_current_state(deployment_name)
      no_track_unsupported

      unless deployment_name.nil?
        show_deployment(deployment_name, options)
      end
    end

    def show_deployment(name, options={})
      instances = director.fetch_vm_state(name)

      if instances.empty?
        nl
        say('No instances')
        nl
        return
      end

      sorted = sort(instances)

      has_disk_cid = instances.any? {|instance| instance.has_key? 'disk_cid'}
      has_az = instances.any? {|instance| instance.has_key? 'availability_zone' }

      instances_table, row_count = construct_table_to_display(has_disk_cid, has_az, options, sorted)

      if options[:failing] && row_count == 0
        nl
        say('No failing instances')
        nl
        return
      end

      legend = '(*) Bootstrap node'

      nl
      say(instances_table)
      nl
      say(legend)
      nl
      say('Instances total: %d' % row_count)
    end

    private

    def construct_table_to_display(has_disk_cid, has_az, options, sorted)
      row_count = 0

      result = table do |display_table|

        headings = ['Instance', 'State']
        if has_az
          headings << 'AZ'
        end
        headings += ['Resource Pool', 'IPs']
        if options[:details]
          headings << 'VM CID'
          if has_disk_cid
            headings += ['Disk CID']
          end
          headings +=['Agent ID', 'Resurrection']
        end
        if options[:dns]
          headings += ['DNS A records']
        end
        if options[:vitals]
          headings += [{:value => "Load\n(avg01, avg05, avg15)", :alignment => :center}]
          headings += %W(CPU\nUser CPU\nSys CPU\nWait)
          headings += ['Memory Usage', 'Swap Usage']
          headings += ["System\nDisk Usage", "Ephemeral\nDisk Usage", "Persistent\nDisk Usage"]
        end
        display_table.headings = headings

        s = sorted.size
        sorted.each do |instance|
          if options[:failing]
            if options[:ps]
              instance['processes'].keep_if { |p| p['state'] != 'running' }
              next if instance['processes'].size == 0 && instance['job_state'] != 'failing'
            else
              next if instance['job_state'] != 'failing'
            end
          end

          row_count += 1
<<<<<<< HEAD
          display_table << :separator if row_count.between?(2, sorted.size)

          job_name = instance['job_name'] || 'unknown'
          index = instance['index'] || 'unknown'
          job = if instance.has_key?('instance_id')
                  is_bootstrap = instance.fetch('is_bootstrap', false)
                  if is_bootstrap
                    "#{job_name}/#{index} (#{instance['instance_id']})*"
                  else
                    "#{job_name}/#{index} (#{instance['instance_id']})"
                  end
                else
                  "#{job_name}/#{index}"
                end
=======

          job = "#{instance['job_name'] || 'unknown'}/#{instance['index'] || 'unknown'}"
>>>>>>> 1017adc1
          ips = Array(instance['ips']).join("\n")
          dns_records = Array(instance['dns']).join("\n")
          vitals = instance['vitals']
          az = instance['availability_zone'].nil? ? 'n/a' : instance['availability_zone']

          row = [job, instance['job_state']]
          if has_az
            row << az
          end

          if instance['resource_pool']
            row << instance['resource_pool']
          else
            row << instance['vm_type']
          end

          row << ips

          if options[:details]
            if has_disk_cid
              row += [instance['vm_cid'], instance['disk_cid'] || 'n/a', instance['agent_id'], instance['resurrection_paused'] ? 'paused' : 'active']
            else
              row += [instance['vm_cid'], instance['agent_id'], instance['resurrection_paused'] ? 'paused' : 'active']
            end
          end

          if options[:dns]
            row += [dns_records.empty? ? 'n/a' : dns_records]
          end

          if options[:vitals]
            if vitals
              cpu = vitals['cpu']
              mem = vitals['mem']
              swap = vitals['swap']
              disk = vitals['disk']

              row << vitals['load'].join(', ')
              row << "#{cpu['user']}%"
              row << "#{cpu['sys']}%"
              row << "#{cpu['wait']}%"
              row << "#{mem['percent']}% (#{pretty_size(mem['kb'].to_i * 1024)})"
              row << "#{swap['percent']}% (#{pretty_size(swap['kb'].to_i * 1024)})"
              row << "#{disk['system']['percent']}%"
              if disk['ephemeral'].nil?
                row << 'n/a'
              else
                row << "#{disk['ephemeral']['percent']}%"
              end
              if disk['persistent'].nil?
                row << 'n/a'
              else
                row << "#{disk['persistent']['percent']}%"
              end
            else
              9.times { row << 'n/a' }
            end
          end

          display_table << row
          s -= 1
          if options[:ps] && instance['processes']
            instance['processes'].each do |process|
              name = process['name']
              state = process['state']
              process_row = ["  #{name}", "#{state}"]
              (headings.size - 2).times { process_row << '' }
              display_table << process_row
            end
<<<<<<< HEAD
            display_table << :separator if s > 0
=======

            t << :separator if row_count < instances.size
>>>>>>> 1017adc1
          end
        end
      end

      return result, row_count
    end

    def sort(instances)
      instances.sort do |instance1, instance2|
        comparison = instance1['job_name'].to_s <=> instance2['job_name'].to_s
        comparison = instance1['availability_zone'].to_s <=> instance2['availability_zone'].to_s if comparison == 0
        comparison = instance1['index'].to_i <=> instance2['index'].to_i if comparison == 0
        comparison = instance1['resource_pool'].to_s <=> instance2['resource_pool'].to_s if comparison == 0
        comparison
      end
    end
  end
end<|MERGE_RESOLUTION|>--- conflicted
+++ resolved
@@ -90,7 +90,6 @@
         end
         display_table.headings = headings
 
-        s = sorted.size
         sorted.each do |instance|
           if options[:failing]
             if options[:ps]
@@ -102,8 +101,6 @@
           end
 
           row_count += 1
-<<<<<<< HEAD
-          display_table << :separator if row_count.between?(2, sorted.size)
 
           job_name = instance['job_name'] || 'unknown'
           index = instance['index'] || 'unknown'
@@ -117,10 +114,6 @@
                 else
                   "#{job_name}/#{index}"
                 end
-=======
-
-          job = "#{instance['job_name'] || 'unknown'}/#{instance['index'] || 'unknown'}"
->>>>>>> 1017adc1
           ips = Array(instance['ips']).join("\n")
           dns_records = Array(instance['dns']).join("\n")
           vitals = instance['vitals']
@@ -181,7 +174,6 @@
           end
 
           display_table << row
-          s -= 1
           if options[:ps] && instance['processes']
             instance['processes'].each do |process|
               name = process['name']
@@ -190,12 +182,7 @@
               (headings.size - 2).times { process_row << '' }
               display_table << process_row
             end
-<<<<<<< HEAD
-            display_table << :separator if s > 0
-=======
-
-            t << :separator if row_count < instances.size
->>>>>>> 1017adc1
+            display_table << :separator if row_count < sorted.size
           end
         end
       end
