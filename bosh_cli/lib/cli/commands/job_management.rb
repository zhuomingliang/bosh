--- conflicted
+++ resolved
@@ -52,22 +52,14 @@
 
       def change_job_state(state, job, index = nil)
         auth_required
-<<<<<<< HEAD
         manifest = parse_manifest(state)
+
         unless job == '*'
           job_must_exist_in_deployment(manifest.hash, job)
-          index = valid_index_for(manifest.hash, job, index) unless state == :stop || state  == :detach
+          index = valid_index_for(index) unless state == :stop || state  == :detach
         end
         job_state = JobState.new(self, manifest, skip_drain: skip_drain?)
         status, task_id, completion_desc = job_state.change(state, job, index, force?)
-=======
-        manifest = parse_manifest(state, job)
-
-        index = valid_index_for(index)
-        vm_state = VmState.new(self, manifest, force?)
-        job_state = JobState.new(self, vm_state, skip_drain: skip_drain?)
-        status, task_id, completion_desc = job_state.change(state, job, index)
->>>>>>> 3feab51a
         task_report(status, task_id, completion_desc)
       end
 
