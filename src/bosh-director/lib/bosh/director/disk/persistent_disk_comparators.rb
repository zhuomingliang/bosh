module Bosh::Director::Disk
  class PersistentDiskComparator
    def initialize
      @variables_interpolator = Bosh::Director::ConfigServer::VariablesInterpolator.new
    end

    def is_equal?(first_pair, second_pair)
      return false unless is_persistent_disk?(first_pair.disk) && is_persistent_disk?(second_pair.disk)

      is_cloud_properties_equal?(first_pair, second_pair) &&
        is_name_equal?(first_pair, second_pair) &&
        is_size_equal?(first_pair, second_pair)
    end

    def size_diff_only?(first_pair, second_pair)
      return false unless is_persistent_disk?(first_pair.disk) && is_persistent_disk?(second_pair.disk)

      is_cloud_properties_equal?(first_pair, second_pair) &&
        is_name_equal?(first_pair, second_pair) &&
        !is_size_equal?(first_pair, second_pair)
    end

    private

    def is_persistent_disk?(disk)
      disk.is_a? Bosh::Director::DeploymentPlan::PersistentDiskCollection::PersistentDisk
    end

    def is_name_equal?(first_pair, second_pair)
      first_pair.disk.name == second_pair.disk.name
    end

    def is_size_equal?(first_pair, second_pair)
      first_pair.disk.size == second_pair.disk.size
    end

    def is_cloud_properties_equal?(first_pair, second_pair)
<<<<<<< HEAD
      first_interpolated_disk_cloud_properties = @variables_interpolator.interpolate_with_versioning(
        first_pair.disk.cloud_properties, first_pair.variable_set)

      second_interpolated_disk_cloud_properties = @variables_interpolator.interpolate_with_versioning(
        second_pair.disk.cloud_properties, second_pair.variable_set)

      return first_interpolated_disk_cloud_properties == second_interpolated_disk_cloud_properties
=======
      different = @config_server_client.interpolated_versioned_variables_changed?(first_pair.disk.cloud_properties,
                                                                                  second_pair.disk.cloud_properties,
                                                                                  first_pair.variable_set,
                                                                                  second_pair.variable_set)
      !different
>>>>>>> 77f07f66
    end
  end

  class PersistentDiskVariableSetPair
    attr_reader :disk, :variable_set

    def initialize(disk, variable_set)
      @disk = disk
      @variable_set = variable_set
    end
  end
end<|MERGE_RESOLUTION|>--- conflicted
+++ resolved
@@ -35,21 +35,11 @@
     end
 
     def is_cloud_properties_equal?(first_pair, second_pair)
-<<<<<<< HEAD
-      first_interpolated_disk_cloud_properties = @variables_interpolator.interpolate_with_versioning(
-        first_pair.disk.cloud_properties, first_pair.variable_set)
-
-      second_interpolated_disk_cloud_properties = @variables_interpolator.interpolate_with_versioning(
-        second_pair.disk.cloud_properties, second_pair.variable_set)
-
-      return first_interpolated_disk_cloud_properties == second_interpolated_disk_cloud_properties
-=======
-      different = @config_server_client.interpolated_versioned_variables_changed?(first_pair.disk.cloud_properties,
+      different = @variables_interpolator.interpolated_versioned_variables_changed?(first_pair.disk.cloud_properties,
                                                                                   second_pair.disk.cloud_properties,
                                                                                   first_pair.variable_set,
                                                                                   second_pair.variable_set)
       !different
->>>>>>> 77f07f66
     end
   end
 
