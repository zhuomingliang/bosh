module Bosh::Director::Links
  class LinksParser
    include Bosh::Director::ValidationHelper

    MANUAL_LINK_KEYS = %w[instances properties address].freeze

    class LinkProvidersParser
      include Bosh::Director::ValidationHelper
      def initialize
        @link_helper = LinkHelpers.new
      end

      def parse_migrated_from_providers_from_job(
        manifest_job_spec, deployment_model, current_template_model, manifest_details = {}
      )
        job_properties = manifest_details.fetch(:job_properties, {})
        instance_group_name = manifest_details.fetch(:instance_group_name, nil)
        migrated_from = manifest_details.fetch(:migrated_from, [])

        migrated_from.each do |migration_block|
          # old_instance_group_name = migration_block['name']
          job_name = safe_property(manifest_job_spec, 'name', class: String)

          providers = Bosh::Director::Models::Links::LinkProvider.find(
            deployment: deployment_model,
            instance_group: migration_block['name'],
            name: job_name,
            type: 'job',
          )

          instance_group_name = migration_block['name'] unless providers.nil?
        end

        parse_providers_from_job(
          manifest_job_spec,
          deployment_model,
          current_template_model,
          job_properties: job_properties,
          instance_group_name: instance_group_name,
        )
      end

      def parse_providers_from_job(manifest_job_spec, deployment_model, current_release_template_model, manifest_details = {})
        job_properties = manifest_details.fetch(:job_properties, {})
        instance_group_name = manifest_details.fetch(:instance_group_name, nil)
        @links_manager = Bosh::Director::Links::LinksManager.new(deployment_model.links_serial_id)

        manifest_provides_links = Bosh::Common::DeepCopy.copy(safe_property(manifest_job_spec, 'provides',
                                                                            class: Hash, optional: true, default: {}))
        custom_manifest_providers = Bosh::Common::DeepCopy.copy(safe_property(manifest_job_spec, 'custom_provider_definitions',
                                                                              class: Array, optional: true, default: []))
        job_name = safe_property(manifest_job_spec, 'name', class: String)

        @link_helper.validate_custom_providers(custom_manifest_providers, current_release_template_model.provides, job_name,
                                               instance_group_name, current_release_template_model.release.name)

        errors = []

        errors.concat(
          process_custom_providers(
            current_release_template_model,
            custom_manifest_providers,
            manifest_provides_links,
            deployment_model,
            job_properties: job_properties,
            instance_group_name: instance_group_name,
          ),
        )
        errors.concat(process_release_providers(current_release_template_model, manifest_provides_links, deployment_model,
                                                instance_group_name, job_properties))

        unless manifest_provides_links.empty?
          errors.push('Manifest defines unknown providers:')
          manifest_provides_links.each_key do |link_name|
            errors.push("  - Job '#{job_name}' does not provide link '#{link_name}' in the release spec")
          end
        end

        raise errors.join("\n") unless errors.empty?
      end

      def parse_provider_from_disk(disk_spec, deployment_model, instance_group_name)
        @links_manager = Bosh::Director::Links::LinksManager.new(deployment_model.links_serial_id)

        disk_name = disk_spec['name'] # All the parsing we need

        provider = @links_manager.find_or_create_provider(
          deployment_model: deployment_model,
          instance_group_name: instance_group_name,
          name: instance_group_name,
          type: 'disk',
        )

        create_disk_provider_intent(deployment_model, disk_name, provider)
      end

      private

      def create_disk_provider_intent(deployment_model, disk_name, provider)
        provider_intent = @links_manager.find_or_create_provider_intent(
          link_provider: provider,
          link_original_name: disk_name,
          link_type: 'disk',
        )

        provider_intent.shared = false
        provider_intent.name = disk_name
        provider_intent.content = Bosh::Director::DeploymentPlan::DiskLink.new(deployment_model.name, disk_name).spec.to_json
        provider_intent.save
      end

      def process_providers(release_properties, provider_definitions, manifest_provides_links, deployment_model, job_details = {})
        job_properties = job_details.fetch(:job_properties, {})
        instance_group_name = job_details.fetch(:instance_group_name, nil)
        job_name = job_details.fetch(:job_name, nil)
        are_custom_definitions = job_details.fetch(:are_custom_definitions, false)

        provider = @links_manager.find_or_create_provider(
          deployment_model: deployment_model,
          instance_group_name: instance_group_name,
          name: job_name,
          type: 'job',
        )

        errors = process_provider_definitions(
          manifest_provides_links,
          provider,
          provider_definitions,
          release_properties,
          are_custom_definitions: are_custom_definitions,
          instance_group_name: instance_group_name,
          job_name: job_name,
          job_properties: job_properties,
        )
        errors
      end

      def process_provider_definitions(
        manifest_provides_links,
        provider,
        provider_definitions,
        release_properties,
        manifest_details = {}
      )
        are_custom_definitions, instance_group_name, job_name, job_properties =
          @link_helper.extract_provider_definition_properties(manifest_details)
        errors = []

        provider_definitions.each do |provider_definition|
          provider_intent_params = {
            original_name: provider_definition['name'],
            type: provider_definition['type'],
            alias: provider_definition['name'],
            shared: false,
            consumable: true,
          }

          if manifest_provides_links.key?(provider_definition['name'])
            manifest_source = manifest_provides_links.delete(provider_definition['name'])

            validation_errors = @link_helper.validate_provide_link(
              manifest_source, provider_definition['name'], job_name, instance_group_name
            )
            errors.concat(validation_errors)
            next unless validation_errors.empty?

            provider_intent_params = @link_helper.generate_provider_intent_params(manifest_source, provider_intent_params)
          end

          mapped_properties, properties_errors = @link_helper.process_link_properties(
            job_properties, provider_definition['properties'], release_properties, job_name
          )
          errors.concat(properties_errors)

          next unless properties_errors.empty?

          create_provider_intent(are_custom_definitions, mapped_properties, provider, provider_intent_params)
        end
        errors
      end

      def create_provider_intent(are_custom_definitions, mapped_properties, provider, provider_intent_params)
        provider_intent = @links_manager.find_or_create_provider_intent(
          link_provider: provider,
          link_original_name: provider_intent_params[:original_name],
          link_type: provider_intent_params[:type],
        )

        provider_intent.name = provider_intent_params[:alias]
        provider_intent.shared = provider_intent_params[:shared]
        is_custom = are_custom_definitions || false
        provider_intent.metadata = { mapped_properties: mapped_properties, custom: is_custom }.to_json
        provider_intent.consumable = provider_intent_params[:consumable]
        provider_intent.save
      end

      def process_custom_providers(
        current_release_template_model,
        custom_manifest_providers,
        manifest_provides_links,
        deployment_model,
        manifest_details = {}
      )
        job_properties = manifest_details.fetch(:job_properties, {})
        instance_group_name = manifest_details.fetch(:instance_group_name, nil)
        return [] if custom_manifest_providers.empty?

        process_providers(
          current_release_template_model.properties,
          custom_manifest_providers,
          manifest_provides_links,
          deployment_model,
          job_properties: job_properties,
          instance_group_name: instance_group_name,
          job_name: current_release_template_model.name,
          are_custom_definitions: true,
        )
      end

      def process_release_providers(
        current_release_template_model,
        manifest_provides_links,
        deployment_model,
        instance_group_name,
        job_properties
      )
        job_name = current_release_template_model.name

        if current_release_template_model.provides.empty? && !manifest_provides_links.empty?
          raise "Job '#{job_name}' in instance group '#{instance_group_name}' specifies providers in the manifest but the"\
              ' job does not define any providers in the release spec'
        end

        return [] if current_release_template_model.provides.empty?

        process_providers(
          current_release_template_model.properties,
          current_release_template_model.provides,
          manifest_provides_links,
          deployment_model,
          job_properties: job_properties,
          instance_group_name: instance_group_name,
          job_name: job_name,
          are_custom_definitions: false,
        )
      end
    end

    class LinkConsumersParser
      include Bosh::Director::ValidationHelper
      def initialize
        @link_helper = LinkHelpers.new
      end

      def parse_migrated_from_consumers_from_job(
        manifest_job_spec, deployment_model, current_release_template_model, instance_group_details = {}
      )
        instance_group_name = instance_group_details.fetch(:instance_group_name, nil)
        migrated_from = instance_group_details.fetch(:migrated_from, [])
        migrated_from.each do |migration_block|
          old_instance_group_name = migration_block['name']
          job_name = safe_property(manifest_job_spec, 'name', class: String)

          consumers = Bosh::Director::Models::Links::LinkConsumer.find(
            deployment: deployment_model,
            instance_group: old_instance_group_name,
            name: job_name,
            type: 'job',
          )

          instance_group_name = migration_block['name'] unless consumers.nil?
        end

        parse_consumers_from_job(
          manifest_job_spec,
          deployment_model,
          current_release_template_model,
          instance_group_name: instance_group_name,
        )
      end

      def parse_consumers_from_job(
        manifest_job_spec, deployment_model, current_release_template_model, instance_group_details = {}
      )
        instance_group_name = instance_group_details.fetch(:instance_group_name, nil)
        @links_manager = Bosh::Director::Links::LinksManager.new(deployment_model.links_serial_id)

        consumes_links = Bosh::Common::DeepCopy.copy(safe_property(manifest_job_spec, 'consumes',
                                                                   class: Hash, optional: true, default: {}))
        job_name = safe_property(manifest_job_spec, 'name', class: String)

        if current_release_template_model.consumes.empty? && !consumes_links.empty?
          raise "Job '#{job_name}' in instance group '#{instance_group_name}' specifies consumers in the manifest"\
              ' but the job does not define any consumers in the release spec'
        end

        return if current_release_template_model.consumes.empty?

        errors = process_release_template_consumes(
          consumes_links,
          current_release_template_model,
          deployment_model,
          instance_group_name,
          job_name,
        )

        unless consumes_links.empty?
          errors.push('Manifest defines unknown consumers:')
          consumes_links.each_key do |link_name|
            errors.push(" - Job '#{job_name}' does not define consumer '#{link_name}' in the release spec")
          end
        end

        raise errors.join("\n") unless errors.empty?
      end

      private

      def process_release_template_consumes(
        consumes_links, current_release_template_model, deployment_model, instance_group_name, job_name
      )
        consumer = @links_manager.find_or_create_consumer(
          deployment_model: deployment_model,
          instance_group_name: instance_group_name,
          name: job_name,
          type: 'job',
        )

        errors = create_consumer_intent_from_template_model(
          consumer, consumes_links, current_release_template_model, instance_group_name, job_name
        )
        errors
      end

      def create_consumer_intent_from_template_model(
        consumer, consumes_links, current_release_template_model, instance_group_name, job_name
      )
        errors = []
        current_release_template_model.consumes.each do |consumes|
          metadata = {}
          consumer_intent_params = {
            original_name: consumes['name'],
            alias: consumes['name'],
            blocked: false,
            type: consumes['type'],
          }

          if !consumes_links.key?(consumes['name'])
            metadata[:explicit_link] = false
          else
            consumer_intent_params, metadata, err = generate_explicit_link_metadata(
              consumer,
              consumer_intent_params,
              consumes_links,
              metadata,
              consumed_link_original_name: consumes['name'],
              job_name: job_name,
              instance_group_name: instance_group_name,
            )
            unless err.empty?
              errors.concat(err)
              next
            end
          end

          create_consumer_intent(consumer, consumer_intent_params, consumes, metadata)
        end
        errors
      end

      def generate_explicit_link_metadata(
        consumer, consumer_intent_params, consumes_links, metadata, names = {}
      )
        consumed_link_original_name = names.fetch(:consumed_link_original_name, nil)
        job_name = names.fetch(:job_name, nil)
        instance_group_name = names.fetch(:instance_group_name, nil)

        errors = []
        manifest_source = consumes_links.delete(consumed_link_original_name)

        new_errors = @link_helper.validate_consume_link(
          manifest_source, consumed_link_original_name, job_name, instance_group_name
        )
        errors.concat(new_errors)
        return consumer_intent_params, metadata, errors unless new_errors.empty?

        metadata[:explicit_link] = true

        if manifest_source.eql? 'nil'
          consumer_intent_params[:blocked] = true
        elsif @link_helper.manual_link? manifest_source
          metadata[:manual_link] = true
          process_manual_link(consumer, consumer_intent_params, manifest_source)
        else
          consumer_intent_params[:alias] = manifest_source.fetch('from', consumer_intent_params[:alias])
          metadata[:ip_addresses] = manifest_source['ip_addresses'] if manifest_source.key?('ip_addresses')
          metadata[:network] = manifest_source['network'] if manifest_source.key?('network')
          validate_consumes_deployment(
            consumer_intent_params,
            errors,
            manifest_source,
            metadata,
            instance_group_name: instance_group_name,
            job_name: job_name,
          )
        end
        [consumer_intent_params, metadata, errors]
      end

      def validate_consumes_deployment(consumer_intent_params, errors, manifest_source, metadata, instance_group_details = {})
        return unless manifest_source['deployment']
        instance_group_name = instance_group_details.fetch(:instance_group_name, nil)
        job_name = instance_group_details.fetch(:job_name, nil)

        from_deployment = Bosh::Director::Models::Deployment.find(name: manifest_source['deployment'])
        metadata[:from_deployment] = manifest_source['deployment']

        from_deployment_error_message = "Link '#{consumer_intent_params[:alias]}' in job '#{job_name}' from instance group"\
                  " '#{instance_group_name}' consumes from deployment '#{manifest_source['deployment']}',"\
                  ' but the deployment does not exist.'
        errors.push(from_deployment_error_message) unless from_deployment
      end

      def create_consumer_intent(consumer, consumer_intent_params, consumes, metadata)
        consumer_intent = @links_manager.find_or_create_consumer_intent(
          link_consumer: consumer,
          link_original_name: consumer_intent_params[:original_name],
          link_type: consumer_intent_params[:type],
          new_intent_metadata: nil,
        )

        consumer_intent.name = consumer_intent_params[:alias].split('.')[-1]
        consumer_intent.blocked = consumer_intent_params[:blocked]
        consumer_intent.optional = consumes['optional'] || false
        consumer_intent.metadata = metadata.to_json
        consumer_intent.save
      end

      def process_manual_link(consumer, consumer_intent_params, manifest_source)
        manual_provider = @links_manager.find_or_create_provider(
          deployment_model: consumer.deployment,
          instance_group_name: consumer.instance_group,
          name: consumer.name,
          type: 'manual',
        )

        manual_provider_intent = @links_manager.find_or_create_provider_intent(
          link_provider: manual_provider,
          link_original_name: consumer_intent_params[:original_name],
          link_type: consumer_intent_params[:type],
        )

        content = {}
        MANUAL_LINK_KEYS.each do |key|
          content[key] = manifest_source[key]
        end

        content['deployment_name'] = consumer.deployment.name

        manual_provider_intent.name = consumer_intent_params[:original_name]
        manual_provider_intent.content = content.to_json
        manual_provider_intent.save
      end
    end

<<<<<<< HEAD
    class LinkHelpers
      def process_link_properties(job_properties, link_property_list, release_properties, job_name)
        errors = []
        link_property_list ||= []
        mapped_properties = {}
        default_properties = {
          'properties' => release_properties,
          'template_name' => job_name,
=======
    def parse_consumers_from_variable(variable_spec, deployment_model)
      return unless variable_spec.key? 'consumes'

      @links_manager = Bosh::Director::Links::LinksManager.new(deployment_model.links_serial_id)

      variable_name = variable_spec['name']
      variable_type = variable_spec['type']

      errors = []

      variable_spec['consumes'].each do |key, value|
        original_name = key

        local_error = validate_variable(variable_name, variable_type, original_name)

        unless local_error.nil?
          errors << local_error
          next
        end

        from_name = value['from'] || original_name

        consumer = @links_manager.find_or_create_consumer(
          deployment_model: deployment_model,
          instance_group_name: '',
          name: variable_name,
          type: 'variable',
        )

        metadata = { explicit_link: true }

        consumer_intent = @links_manager.find_or_create_consumer_intent(
          link_consumer: consumer,
          link_original_name: original_name,
          link_type: 'address',
          new_intent_metadata: metadata,
        )
        consumer_intent.name = from_name
        consumer_intent.save
      end

      raise errors.join("\n") unless errors.empty?
    end

    private

    def validate_variable(variable_name, variable_type, original_name)
      acceptable_combinations = { 'certificate' => ['alternative_name'] }

      unless acceptable_combinations.has_key?(variable_type)
        return "Variable '#{variable_name}' can not define 'consumes' key for type '#{variable_type}'"
      end

      unless acceptable_combinations[variable_type].include?(original_name)
        acceptable_combination_string = acceptable_combinations[variable_type].join(', ')
        return "Consumer name '#{original_name}' is not a valid consumer for variable '#{variable_name}'."\
                    " Acceptable consumer types are: #{acceptable_combination_string}"
      end

      nil
    end

    # rubocop:disable Metrics/CyclomaticComplexity, Metrics/MethodLength, Metrics/PerceivedComplexity, Metrics/LineLength
    def process_providers(release_properties, provider_definitions, manifest_provides_links, deployment_model, job_properties, instance_group_name, job_name, are_custom_definitions)
      # rubocop:enable Metrics/LineLength
      provider = @links_manager.find_or_create_provider(
        deployment_model: deployment_model,
        instance_group_name: instance_group_name,
        name: job_name,
        type: 'job',
      )

      errors = []

      # rubocop:disable Metrics/BlockLength
      provider_definitions.each do |provider_definition|
        provider_original_name = provider_definition['name']

        provider_intent_params = {
          original_name: provider_original_name,
          type: provider_definition['type'],
          alias: provider_original_name,
          shared: false,
          consumable: true,
>>>>>>> deaac46c
        }
        link_property_list.each do |link_property|
          property_path = link_property.split('.')
          result = find_property(property_path, job_properties)
          if !result['found']
            if (property = default_properties['properties'][link_property])
              mapped_properties = if (default_value = property['default'])
                                    update_mapped_properties(mapped_properties, property_path, default_value)
                                  else
                                    update_mapped_properties(mapped_properties, property_path, nil)
                                  end
            else
              errors.push("Link property #{link_property} in template #{default_properties['template_name']}"\
                        ' is not defined in release spec')
            end
          else
            mapped_properties = update_mapped_properties(mapped_properties, property_path, result['value'])
          end
        end
        [mapped_properties, errors]
      end

      def validate_custom_providers(
        manifest_defined_providers,
        release_defined_providers,
        job_name,
        instance_group_name,
        release_name
      )
        errors = []
        providers_grouped_by_name = manifest_defined_providers.group_by do |provider|
          provider['name']
        end

        duplicate_manifest_provider_names = providers_grouped_by_name.select do |_, val|
          val.size > 1
        end

        manifest_defined_providers.each do |custom_provider|
          errors.concat(validate_custom_provider_definition(custom_provider, job_name, instance_group_name))
          if release_defined_providers.detect { |provider| provider['name'] == custom_provider['name'] }
            errors.push("Custom provider '#{custom_provider['name']}' in job '#{job_name}' in instance group"\
                      " '#{instance_group_name}' is already defined in release '#{release_name}'")
          end
        end

        duplicate_manifest_provider_names.each_key do |duplicate_name|
          errors.push("Custom provider '#{duplicate_name}' in job '#{job_name}' in instance group"\
                    " '#{instance_group_name}' is defined multiple times in manifest.")
        end
        raise errors.join("\n") unless errors.empty?
      end

      def validate_custom_provider_definition(provider, job_name, instance_group_name)
        errors = []
        if !provider['name'].is_a?(String) || provider['name'].empty?
          errors.push("Name for custom link provider definition in manifest in job '#{job_name}' in instance group"\
                    " '#{instance_group_name}' must be a valid non-empty string.")
        end

        if !provider['type'].is_a?(String) || provider['type'].empty?
          errors.push("Type for custom link provider definition in manifest in job '#{job_name}' in instance group"\
                    " '#{instance_group_name}' must be a valid non-empty string.")
        end
        errors
      end

      def generate_provider_intent_params(manifest_source, provider_intent_params)
        if manifest_source.eql? 'nil'
          provider_intent_params[:consumable] = false
        else
          provider_intent_params[:alias] = manifest_source['as'] if manifest_source.key?('as')
          provider_intent_params[:shared] = double_negate_value(manifest_source['shared'])
        end
        provider_intent_params
      end

      def validate_provide_link(source, link_name, job_name, instance_group_name)
        return [] if source.eql? 'nil'

        unless source.is_a?(Hash)
          return ["Provider '#{link_name}' in job '#{job_name}' in instance group '#{instance_group_name}'"\
                " specified in the manifest should only be a hash or string 'nil'"]
        end

        errors = []
        if source.key?('name') || source.key?('type')
          errors.push("Cannot specify 'name' or 'type' properties in the manifest for link '#{link_name}'"\
                    " in job '#{job_name}' in instance group '#{instance_group_name}'."\
                    ' Please provide these keys in the release only.')
        end

        errors
      end

      def manual_link?(consume_link_source)
        MANUAL_LINK_KEYS.any? do |key|
          consume_link_source.key? key
        end
      end

      def find_property(property_path, job_properties)
        current_node = job_properties
        property_path.each do |key|
          return { 'found' => false, 'value' => nil } if !current_node || !current_node.key?(key)

          current_node = current_node[key]
        end
        { 'found' => true, 'value' => current_node }
      end

      def update_mapped_properties(mapped_properties, property_path, value)
        current_node = mapped_properties
        property_path.each_with_index do |key, index|
          if index == property_path.size - 1
            current_node[key] = value
          else
            current_node[key] = {} unless current_node.key?(key)
            current_node = current_node[key]
          end
        end

        mapped_properties
      end

      def extract_provider_definition_properties(manifest_details)
        # job_properties = manifest_details.fetch(:job_properties, {})
        # instance_group_name = manifest_details.fetch(:instance_group_name, nil)
        # migrated_from = manifest_details.fetch(:migrated_from, [])

        are_custom_definitions = manifest_details.fetch(:are_custom_definitions, nil)
        instance_group_name = manifest_details.fetch(:instance_group_name, nil)
        job_name = manifest_details.fetch(:job_name, nil)
        job_properties = manifest_details.fetch(:job_properties, {})
        [are_custom_definitions, instance_group_name, job_name, job_properties]
      end

      def validate_consume_link(manifest_source, link_name, job_name, instance_group_name)
        return [] if manifest_source.eql? 'nil'

        unless manifest_source.is_a?(Hash)
          return ["Consumer '#{link_name}' in job '#{job_name}' in instance group '#{instance_group_name}'"\
                " specified in the manifest should only be a hash or string 'nil'"]
        end

        errors = []
        blacklist = [%w[instances from], %w[properties from]]
        blacklist.each do |invalid_props|
          if invalid_props.all? { |prop| manifest_source.key?(prop) }
            errors.push("Cannot specify both '#{invalid_props[0]}' and '#{invalid_props[1]}' keys for link"\
                      " '#{link_name}' in job '#{job_name}' in instance group '#{instance_group_name}'.")
          end
        end

        verify_consume_manifest_source_properties_instances(manifest_source, errors, link_name, job_name, instance_group_name)
        verify_consume_manifest_source_ip_addresses(manifest_source, errors, link_name, job_name, instance_group_name)
        verify_consume_manifest_source_name_type(manifest_source, errors, link_name, job_name, instance_group_name)

        errors
      end

      def verify_consume_manifest_source_properties_instances(source, errors, link_name, job_name, instance_group_name)
        error_message = "Cannot specify 'properties' without 'instances' for link '#{link_name}' in job '#{job_name}'"\
                  " in instance group '#{instance_group_name}'."
        errors.push(error_message) if source.key?('properties') && !source.key?('instances')
      end

      def verify_consume_manifest_source_ip_addresses(source, errors, link_name, job_name, instance_group_name)
        # The first expression makes it TRUE or FALSE then if the second expression is neither TRUE or FALSE it will return FALSE
        ip_addresses_error_message = "Cannot specify non boolean values for 'ip_addresses' field for link '#{link_name}'"\
                    " in job '#{job_name}' in instance group '#{instance_group_name}'."
        valid_property = (double_negate_value(source['ip_addresses']) != source['ip_addresses'])
        not_true_false = source.key?('ip_addresses') && valid_property

        errors.push(ip_addresses_error_message) if not_true_false
      end

      def verify_consume_manifest_source_name_type(source, errors, link_name, job_name, instance_group_name)
        name_type_error_message = "Cannot specify 'name' or 'type' properties in the manifest for link '#{link_name}'"\
                  " in job '#{job_name}' in instance group '#{instance_group_name}'."\
                  ' Please provide these keys in the release only.'
        errors.push(name_type_error_message) if source.key?('name') || source.key?('type')
      end

      def double_negate_value(value)
        (value && [true, false].include?(value)) || false
      end
    end
    # private_constant :LinkProvidersParser
    # private_constant :LinkConsumersParser
    #

    def initialize
      @link_providers_parser = LinkProvidersParser.new
      @link_consumers_parser = LinkConsumersParser.new
    end

    def parse_migrated_from_providers_from_job(
      manifest_job_spec, deployment_model, current_template_model, manifest_details = {}
    )
      @link_providers_parser.parse_migrated_from_providers_from_job(
        manifest_job_spec, deployment_model, current_template_model, manifest_details
      )
    end

    def parse_providers_from_job(manifest_job_spec, deployment_model, current_release_template_model, manifest_details = {})
      @link_providers_parser.parse_providers_from_job(
        manifest_job_spec, deployment_model, current_release_template_model, manifest_details
      )
    end

    def parse_provider_from_disk(disk_spec, deployment_model, instance_group_name)
      @link_providers_parser.parse_provider_from_disk(
        disk_spec, deployment_model, instance_group_name
      )
    end

    def parse_migrated_from_consumers_from_job(
      manifest_job_spec, deployment_model, current_release_template_model, instance_group_details = {}
    )
      @link_consumers_parser.parse_migrated_from_consumers_from_job(
        manifest_job_spec, deployment_model, current_release_template_model, instance_group_details
      )
    end

    def parse_consumers_from_job(manifest_job_spec, deployment_model, current_release_template_model, instance_group_details = {})
      @link_consumers_parser.parse_consumers_from_job(
        manifest_job_spec, deployment_model, current_release_template_model, instance_group_details
      )
    end
  end
end<|MERGE_RESOLUTION|>--- conflicted
+++ resolved
@@ -463,7 +463,6 @@
       end
     end
 
-<<<<<<< HEAD
     class LinkHelpers
       def process_link_properties(job_properties, link_property_list, release_properties, job_name)
         errors = []
@@ -472,92 +471,6 @@
         default_properties = {
           'properties' => release_properties,
           'template_name' => job_name,
-=======
-    def parse_consumers_from_variable(variable_spec, deployment_model)
-      return unless variable_spec.key? 'consumes'
-
-      @links_manager = Bosh::Director::Links::LinksManager.new(deployment_model.links_serial_id)
-
-      variable_name = variable_spec['name']
-      variable_type = variable_spec['type']
-
-      errors = []
-
-      variable_spec['consumes'].each do |key, value|
-        original_name = key
-
-        local_error = validate_variable(variable_name, variable_type, original_name)
-
-        unless local_error.nil?
-          errors << local_error
-          next
-        end
-
-        from_name = value['from'] || original_name
-
-        consumer = @links_manager.find_or_create_consumer(
-          deployment_model: deployment_model,
-          instance_group_name: '',
-          name: variable_name,
-          type: 'variable',
-        )
-
-        metadata = { explicit_link: true }
-
-        consumer_intent = @links_manager.find_or_create_consumer_intent(
-          link_consumer: consumer,
-          link_original_name: original_name,
-          link_type: 'address',
-          new_intent_metadata: metadata,
-        )
-        consumer_intent.name = from_name
-        consumer_intent.save
-      end
-
-      raise errors.join("\n") unless errors.empty?
-    end
-
-    private
-
-    def validate_variable(variable_name, variable_type, original_name)
-      acceptable_combinations = { 'certificate' => ['alternative_name'] }
-
-      unless acceptable_combinations.has_key?(variable_type)
-        return "Variable '#{variable_name}' can not define 'consumes' key for type '#{variable_type}'"
-      end
-
-      unless acceptable_combinations[variable_type].include?(original_name)
-        acceptable_combination_string = acceptable_combinations[variable_type].join(', ')
-        return "Consumer name '#{original_name}' is not a valid consumer for variable '#{variable_name}'."\
-                    " Acceptable consumer types are: #{acceptable_combination_string}"
-      end
-
-      nil
-    end
-
-    # rubocop:disable Metrics/CyclomaticComplexity, Metrics/MethodLength, Metrics/PerceivedComplexity, Metrics/LineLength
-    def process_providers(release_properties, provider_definitions, manifest_provides_links, deployment_model, job_properties, instance_group_name, job_name, are_custom_definitions)
-      # rubocop:enable Metrics/LineLength
-      provider = @links_manager.find_or_create_provider(
-        deployment_model: deployment_model,
-        instance_group_name: instance_group_name,
-        name: job_name,
-        type: 'job',
-      )
-
-      errors = []
-
-      # rubocop:disable Metrics/BlockLength
-      provider_definitions.each do |provider_definition|
-        provider_original_name = provider_definition['name']
-
-        provider_intent_params = {
-          original_name: provider_original_name,
-          type: provider_definition['type'],
-          alias: provider_original_name,
-          shared: false,
-          consumable: true,
->>>>>>> deaac46c
         }
         link_property_list.each do |link_property|
           property_path = link_property.split('.')
@@ -788,5 +701,67 @@
         manifest_job_spec, deployment_model, current_release_template_model, instance_group_details
       )
     end
+
+    def parse_consumers_from_variable(variable_spec, deployment_model)
+      return unless variable_spec.key? 'consumes'
+
+      @links_manager = Bosh::Director::Links::LinksManager.new(deployment_model.links_serial_id)
+
+      variable_name = variable_spec['name']
+      variable_type = variable_spec['type']
+
+      errors = []
+
+      variable_spec['consumes'].each do |key, value|
+        original_name = key
+
+        local_error = validate_variable(variable_name, variable_type, original_name)
+
+        unless local_error.nil?
+          errors << local_error
+          next
+        end
+
+        from_name = value['from'] || original_name
+
+        consumer = @links_manager.find_or_create_consumer(
+          deployment_model: deployment_model,
+          instance_group_name: '',
+          name: variable_name,
+          type: 'variable',
+        )
+
+        metadata = { explicit_link: true }
+
+        consumer_intent = @links_manager.find_or_create_consumer_intent(
+          link_consumer: consumer,
+          link_original_name: original_name,
+          link_type: 'address',
+          new_intent_metadata: metadata,
+        )
+        consumer_intent.name = from_name
+        consumer_intent.save
+      end
+
+      raise errors.join("\n") unless errors.empty?
+    end
+
+    private
+
+    def validate_variable(variable_name, variable_type, original_name)
+      acceptable_combinations = { 'certificate' => ['alternative_name'] }
+
+      unless acceptable_combinations.key?(variable_type)
+        return "Variable '#{variable_name}' can not define 'consumes' key for type '#{variable_type}'"
+      end
+
+      unless acceptable_combinations[variable_type].include?(original_name)
+        acceptable_combination_string = acceptable_combinations[variable_type].join(', ')
+        return "Consumer name '#{original_name}' is not a valid consumer for variable '#{variable_name}'."\
+                    " Acceptable consumer types are: #{acceptable_combination_string}"
+      end
+
+      nil
+    end
   end
 end