require 'db_spec_helper'

module Bosh::Director
  describe 'Reminder to add test covering db migration while data exist' do
    it 'should have written a test for latest migration script that was added' do
      latest_db_migration_file = DBSpecHelper.get_latest_migration_script

      # This is an explicit reminder to write a test which covers migrating DB while it was already
      # populated with data. This test will fail every time a new migration script is added. Change
      # the file name below to the latest when a test is added.
      # Look at tests in this directory for similar examples: bosh-director/spec/unit/db/migrations/director
<<<<<<< HEAD
      expect(latest_db_migration_file).to eq('20180130182844_rename_stemcell_matches_to_stemcell_uploads.rb')
=======
      expect(latest_db_migration_file).to eq('20180114173605_add_team_id_to_configs.rb')
>>>>>>> 3af206b2
    end
  end
end<|MERGE_RESOLUTION|>--- conflicted
+++ resolved
@@ -9,11 +9,7 @@
       # populated with data. This test will fail every time a new migration script is added. Change
       # the file name below to the latest when a test is added.
       # Look at tests in this directory for similar examples: bosh-director/spec/unit/db/migrations/director
-<<<<<<< HEAD
-      expect(latest_db_migration_file).to eq('20180130182844_rename_stemcell_matches_to_stemcell_uploads.rb')
-=======
-      expect(latest_db_migration_file).to eq('20180114173605_add_team_id_to_configs.rb')
->>>>>>> 3af206b2
+      expect(latest_db_migration_file).to eq('20180130182845_add_team_id_to_configs.rb')
     end
   end
 end