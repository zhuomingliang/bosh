require 'db_spec_helper'

module Bosh::Director
  describe 'Reminder to add test covering db migration while data exist' do
    it 'should have written a test for latest migration script that was added' do
      latest_db_migration_file = DBSpecHelper.get_latest_migration_script

      # This is an explicit reminder to write a test which covers migrating DB while it was already
      # populated with data. This test will fail every time a new migration script is added. Change
      # the file name below to the latest when a test is added.
      # Look at tests in this directory for similar examples: bosh-director/spec/unit/db/migrations/director
<<<<<<< HEAD
      expect(latest_db_migration_file).to eq('20170612013910_add_created_at_to_vms.rb')
=======
      expect(latest_db_migration_file).to eq('20170616185237_migrate_spec_json_links.rb')
>>>>>>> 59526386
    end
  end
end<|MERGE_RESOLUTION|>--- conflicted
+++ resolved
@@ -9,11 +9,7 @@
       # populated with data. This test will fail every time a new migration script is added. Change
       # the file name below to the latest when a test is added.
       # Look at tests in this directory for similar examples: bosh-director/spec/unit/db/migrations/director
-<<<<<<< HEAD
-      expect(latest_db_migration_file).to eq('20170612013910_add_created_at_to_vms.rb')
-=======
       expect(latest_db_migration_file).to eq('20170616185237_migrate_spec_json_links.rb')
->>>>>>> 59526386
     end
   end
 end