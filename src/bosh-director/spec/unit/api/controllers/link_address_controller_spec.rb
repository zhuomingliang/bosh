require 'spec_helper'
require 'rack/test'

module Bosh::Director
  module Api
    describe Controllers::LinkAddressController do
      include Rack::Test::Methods

      subject(:app) { described_class.new(config) }
      let(:config) do
        config = Config.load_hash(SpecHelper.spec_get_director_config)
        identity_provider = Support::TestIdentityProvider.new(config.get_uuid_provider)
        allow(config).to receive(:identity_provider).and_return(identity_provider)
        config
      end

      let(:deployment) { Models::Deployment.make }

      let(:external_consumer) do
        Bosh::Director::Models::Links::LinkConsumer.create(
          deployment: deployment,
          instance_group: '',
          name: 'external_consumer_1',
          type: 'external',
        )
      end

      let(:external_consumer_intent) do
        Bosh::Director::Models::Links::LinkConsumerIntent.create(
          link_consumer: external_consumer,
          original_name: 'link_name',
          type: 'link_type',
        )
      end

      let!(:link) do
        Bosh::Director::Models::Links::Link.create(
          link_consumer_intent: external_consumer_intent,
          link_content: '{"deployment_name": "dep_foo", "instance_group": "ig_bar", "default_network": "baz", "domain": "bosh"}',
          name: 'external_consumer_link',
        )
      end

      before do
        App.new(config)
      end

      context 'when the user has director read permissions' do
        before do
          basic_authorize 'reader', 'reader'
        end

        context 'when the link id is not specified' do
          it 'should return a "bad request" response' do
            get '/'
            expect(last_response.status).to eq(400)
            expect(JSON.parse(last_response.body)['description']).to eq('Link id is required')
          end
        end

        context 'when link does not exist' do
          it 'should return link not found' do
            get '/?link_id=1337'
            expect(last_response.status).to eq(404)
            expect(JSON.parse(last_response.body)['description']).to eq('Could not find a link with id 1337')
          end
        end

        context 'when link exists' do
          it 'should return the address in a hash' do
            get "/?link_id=#{link.id}"
            expect(last_response.status).to eq(200)
            response = JSON.parse(last_response.body)
            expect(response).to eq('address' => 'q-s0.ig-bar.baz.dep-foo.bosh')
          end

          context 'when a single az is specified' do
            before do
              Models::LocalDnsEncodedAz.create(name: 'z1')
              Models::LocalDnsEncodedAz.create(name: 'z2')
            end

            it 'should return the address with the az information' do
              get "/?link_id=#{link.id}&azs[]=z1"
              expect(last_response.status).to eq(200)
              response = JSON.parse(last_response.body)
              expect(response).to eq('address' => 'q-a1s0.ig-bar.baz.dep-foo.bosh')
            end

            context 'when the az is specified as not an array' do
              it 'should raise an error' do
                get "/?link_id=#{link.id}&azs=z1"
                expect(last_response.status).to eq(400)
                response = JSON.parse(last_response.body)
                expect(response["description"]).to eq('`azs` param must be array type: `azs[]=`')
              end
            end
          end

          context 'when multiple azs are specified' do
            before do
              Models::LocalDnsEncodedAz.create(name: 'z1')
              Models::LocalDnsEncodedAz.create(name: 'z2')
            end

            it 'should return the address with the az information' do
              get "/?link_id=#{link.id}&azs[]=z1&azs[]=z2"
              expect(last_response.status).to eq(200)
              response = JSON.parse(last_response.body)
              expect(response).to eq('address' => 'q-a1a2s0.ig-bar.baz.dep-foo.bosh')
            end
          end

          context 'when "healthy" status is specified' do
            it 'should return the query address with the status information' do
              get "/?link_id=#{link.id}&status=healthy"
              expect(last_response.status).to eq(200)
              response = JSON.parse(last_response.body)
              expect(response).to eq('address' => 'q-s3.ig-bar.baz.dep-foo.bosh')
            end
          end

          context 'when "unhealthy" status is specified' do
            it 'should return the query address with the status information' do
              get "/?link_id=#{link.id}&status=unhealthy"
              expect(last_response.status).to eq(200)
              response = JSON.parse(last_response.body)
              expect(response).to eq('address' => 'q-s1.ig-bar.baz.dep-foo.bosh')
            end
          end

          context 'when "all" status is specified' do
            it 'should return the query address with the status information' do
              get "/?link_id=#{link.id}&status=all"
              expect(last_response.status).to eq(200)
              response = JSON.parse(last_response.body)
              expect(response).to eq('address' => 'q-s4.ig-bar.baz.dep-foo.bosh')
            end
          end

          context 'when "default" status is specified' do
            it 'should return the query address with the status information' do
              get "/?link_id=#{link.id}&status=default"
              expect(last_response.status).to eq(200)
              response = JSON.parse(last_response.body)
              expect(response).to eq('address' => 'q-s0.ig-bar.baz.dep-foo.bosh')
            end
          end

          context 'when an invalid status is specified' do
            it 'should return a 400 bad request' do
              get "/?link_id=#{link.id}&status=foobar"
              expect(last_response.status).to eq(400)
              response = JSON.parse(last_response.body)
              expect(response["description"]).to eq('status must be a one of: ["healthy", "unhealthy", "all", "default"]')
            end
          end

          context 'when an invalid status is specified (array)' do
            it 'should return a 400 bad request' do
              get "/?link_id=#{link.id}&status[]=healthy"
              expect(last_response.status).to eq(400)
              response = JSON.parse(last_response.body)
              expect(response["description"]).to eq('status must be a one of: ["healthy", "unhealthy", "all", "default"]')
            end
          end

          context 'and the link is manual' do
            let(:provider) do
              Bosh::Director::Models::Links::LinkProvider.create(
                deployment: deployment,
                instance_group: 'instance_group',
                name: 'manual_provider_name',
                type: 'manual',
                )
            end

            let(:provider_intent) do
              Models::Links::LinkProviderIntent.create(
                name: 'manual_link_name',
                link_provider: provider,
                shared: true,
                consumable: true,
                type: 'spaghetti',
                original_name: 'napolean',
                content: {}.to_json,
                )
            end

            let!(:link) do
              Bosh::Director::Models::Links::Link.create(
                link_provider_intent: provider_intent,
                link_consumer_intent: external_consumer_intent,
                link_content: link_content.to_json,
                name: 'napolean',
                )
            end

            let(:link_content) do
              {
                'address' => '192.168.1.254'
              }
            end

            it 'returns the manual link address content' do
              get "/?link_id=#{link.id}"
              expect(last_response.status).to eq(200)
              response = JSON.parse(last_response.body)
              expect(response).to eq('address' => '192.168.1.254')
            end
          end
        end
      end

      context 'when the user has admin permissions' do
        before do
          basic_authorize 'admin', 'admin'
        end

        context 'when the link id is not specified' do
          it 'should return a "bad request" response' do
            get '/'
            expect(last_response.status).to eq(400)
            expect(JSON.parse(last_response.body)['description']).to eq('Link id is required')
          end
        end

        context 'when link does not exist' do
          it 'should return link not found' do
            get '/?link_id=1337'
            expect(last_response.status).to eq(404)
            expect(JSON.parse(last_response.body)['description']).to eq('Could not find a link with id 1337')
          end
        end

        context 'when link exists' do
          it 'should return the address in a hash' do
            get "/?link_id=#{link.id}"
            expect(last_response.status).to eq(200)
            response = JSON.parse(last_response.body)
            expect(response).to eq('address' => 'q-s0.ig-bar.baz.dep-foo.bosh')
          end
        end
      end

<<<<<<< HEAD
      context 'when the user has team read permissions' do
=======
      context 'when the deployment is created with teams' do
        let(:dev_team) { Models::Team.create(name: 'dev') }
        let(:other_team) { Models::Team.create(name: 'other') }

        let!(:deployment) do
          Models::Deployment.create_with_teams(name: 'owned_deployment', teams: [dev_team], manifest: YAML.dump('foo' => 'bar'))
        end
        let!(:other_deployment) do
          Models::Deployment.create_with_teams(name: 'other_deployment', teams: [other_team], manifest: YAML.dump('foo' => 'bar'))
        end

        let(:other_consumer) do
          Bosh::Director::Models::Links::LinkConsumer.create(
            deployment: other_deployment,
            instance_group: '',
            name: 'other_consumer_1',
            type: 'external',
          )
        end

        let(:other_consumer_intent) do
          Bosh::Director::Models::Links::LinkConsumerIntent.create(
            link_consumer: other_consumer,
            original_name: 'other_link_name',
            type: 'other_link_type',
          )
        end

        let!(:other_link) do
          Bosh::Director::Models::Links::Link.create(
            link_consumer_intent: other_consumer_intent,
            link_content:
              '{"deployment_name": "other_deployment", "instance_group": "other_ig_bar", ' \
              '"default_network": "other_baz", "domain": "bosh"}',
            name: 'other_consumer_link',
          )
        end

>>>>>>> f19bdcf7
        before do
          basic_authorize 'dev-team-read-member', 'dev-team-read-member'
        end

<<<<<<< HEAD
        context 'when the link id is not specified' do
          it 'should return a "bad request" response' do
            get '/'
            expect(last_response.status).to eq(400)
            expect(JSON.parse(last_response.body)['description']).to eq('Link id is required')
          end
        end

        context 'when link does not exist' do
          it 'should return link not found' do
            get '/?link_id=1337'
            expect(last_response.status).to eq(404)
            expect(JSON.parse(last_response.body)['description']).to eq('Could not find a link with id 1337')
          end
        end

        context 'when link exists' do
          it 'should return the address in a hash' do
            get "/?link_id=#{link.id}"
            expect(last_response.status).to eq(200)
            response = JSON.parse(last_response.body)
            expect(response).to eq('address' => 'q-s0.ig-bar.baz.dep-foo.bosh')
          end
        end
      end

      context 'when the user has team admin permissions' do
=======
        context 'when the user has team read permissions' do
          before do
            basic_authorize 'dev-team-read-member', 'dev-team-read-member'
          end

          context 'when the link id is not specified' do
            it 'should return a "bad request" response' do
              get '/'
              expect(last_response.status).to eq(400)
              expect(JSON.parse(last_response.body)['description']).to eq('Link id is required')
            end
          end

          context 'when link does not exist' do
            it 'should return link not found' do
              get '/?link_id=1337'
              expect(last_response.status).to eq(404)
              expect(JSON.parse(last_response.body)['description']).to eq('Could not find a link with id 1337')
            end
          end

          context 'when link exists' do
            it 'should return the address in a hash' do
              get "/?link_id=#{link.id}"
              expect(last_response.status).to eq(200)
              response = JSON.parse(last_response.body)
              expect(response).to eq('address' => 'q-s0.ig-bar.baz.dep-foo.bosh')
            end

            context 'and belongs to non-team owned deployment' do
              it 'should return an error listing teams' do
                get "/?link_id=#{other_link.id}"
                expect(last_response.status).to eq(401)
                response = JSON.parse(last_response.body)
                expect(response['description']).to match(
                  'Require one of the scopes: bosh.admin, bosh\..*\.admin, bosh.teams.other.admin, ' \
                  'bosh.teams.other.read, bosh.read, bosh\..*\.read',
                )
              end
            end
          end
        end

        context 'when the user has team admin permissions' do
>>>>>>> f19bdcf7
        before do
          basic_authorize 'dev-team-member', 'dev-team-member'
        end

        context 'when the link id is not specified' do
          it 'should return a "bad request" response' do
            get '/'
            expect(last_response.status).to eq(400)
            expect(JSON.parse(last_response.body)['description']).to eq('Link id is required')
          end
        end

        context 'when link does not exist' do
          it 'should return link not found' do
            get '/?link_id=1337'
            expect(last_response.status).to eq(404)
            expect(JSON.parse(last_response.body)['description']).to eq('Could not find a link with id 1337')
          end
        end

        context 'when link exists' do
          it 'should return the address in a hash' do
            get "/?link_id=#{link.id}"
            expect(last_response.status).to eq(200)
            response = JSON.parse(last_response.body)
            expect(response).to eq('address' => 'q-s0.ig-bar.baz.dep-foo.bosh')
          end
<<<<<<< HEAD
        end
      end
=======

          context 'and belongs to non-team owned deployment' do
            it 'should return an error listing teams' do
              get "/?link_id=#{other_link.id}"
              expect(last_response.status).to eq(401)
              response = JSON.parse(last_response.body)
              expect(response['description']).to match(
                'Require one of the scopes: bosh.admin, bosh\..*\.admin, bosh.teams.other.admin, ' \
                'bosh.teams.other.read, bosh.read, bosh\..*\.read',
              )
            end
          end
        end
      end
      end
>>>>>>> f19bdcf7
    end
  end
end<|MERGE_RESOLUTION|>--- conflicted
+++ resolved
@@ -243,9 +243,6 @@
         end
       end
 
-<<<<<<< HEAD
-      context 'when the user has team read permissions' do
-=======
       context 'when the deployment is created with teams' do
         let(:dev_team) { Models::Team.create(name: 'dev') }
         let(:other_team) { Models::Team.create(name: 'other') }
@@ -263,7 +260,7 @@
             instance_group: '',
             name: 'other_consumer_1',
             type: 'external',
-          )
+            )
         end
 
         let(:other_consumer_intent) do
@@ -271,7 +268,7 @@
             link_consumer: other_consumer,
             original_name: 'other_link_name',
             type: 'other_link_type',
-          )
+            )
         end
 
         let!(:other_link) do
@@ -281,43 +278,13 @@
               '{"deployment_name": "other_deployment", "instance_group": "other_ig_bar", ' \
               '"default_network": "other_baz", "domain": "bosh"}',
             name: 'other_consumer_link',
-          )
-        end
-
->>>>>>> f19bdcf7
+            )
+        end
+
         before do
           basic_authorize 'dev-team-read-member', 'dev-team-read-member'
         end
 
-<<<<<<< HEAD
-        context 'when the link id is not specified' do
-          it 'should return a "bad request" response' do
-            get '/'
-            expect(last_response.status).to eq(400)
-            expect(JSON.parse(last_response.body)['description']).to eq('Link id is required')
-          end
-        end
-
-        context 'when link does not exist' do
-          it 'should return link not found' do
-            get '/?link_id=1337'
-            expect(last_response.status).to eq(404)
-            expect(JSON.parse(last_response.body)['description']).to eq('Could not find a link with id 1337')
-          end
-        end
-
-        context 'when link exists' do
-          it 'should return the address in a hash' do
-            get "/?link_id=#{link.id}"
-            expect(last_response.status).to eq(200)
-            response = JSON.parse(last_response.body)
-            expect(response).to eq('address' => 'q-s0.ig-bar.baz.dep-foo.bosh')
-          end
-        end
-      end
-
-      context 'when the user has team admin permissions' do
-=======
         context 'when the user has team read permissions' do
           before do
             basic_authorize 'dev-team-read-member', 'dev-team-read-member'
@@ -362,54 +329,48 @@
         end
 
         context 'when the user has team admin permissions' do
->>>>>>> f19bdcf7
-        before do
-          basic_authorize 'dev-team-member', 'dev-team-member'
-        end
-
-        context 'when the link id is not specified' do
-          it 'should return a "bad request" response' do
-            get '/'
-            expect(last_response.status).to eq(400)
-            expect(JSON.parse(last_response.body)['description']).to eq('Link id is required')
-          end
-        end
-
-        context 'when link does not exist' do
-          it 'should return link not found' do
-            get '/?link_id=1337'
-            expect(last_response.status).to eq(404)
-            expect(JSON.parse(last_response.body)['description']).to eq('Could not find a link with id 1337')
-          end
-        end
-
-        context 'when link exists' do
-          it 'should return the address in a hash' do
-            get "/?link_id=#{link.id}"
-            expect(last_response.status).to eq(200)
-            response = JSON.parse(last_response.body)
-            expect(response).to eq('address' => 'q-s0.ig-bar.baz.dep-foo.bosh')
-          end
-<<<<<<< HEAD
-        end
-      end
-=======
-
-          context 'and belongs to non-team owned deployment' do
-            it 'should return an error listing teams' do
-              get "/?link_id=#{other_link.id}"
-              expect(last_response.status).to eq(401)
-              response = JSON.parse(last_response.body)
-              expect(response['description']).to match(
-                'Require one of the scopes: bosh.admin, bosh\..*\.admin, bosh.teams.other.admin, ' \
-                'bosh.teams.other.read, bosh.read, bosh\..*\.read',
-              )
-            end
-          end
-        end
-      end
-      end
->>>>>>> f19bdcf7
+          before do
+            basic_authorize 'dev-team-member', 'dev-team-member'
+          end
+
+          context 'when the link id is not specified' do
+            it 'should return a "bad request" response' do
+              get '/'
+              expect(last_response.status).to eq(400)
+              expect(JSON.parse(last_response.body)['description']).to eq('Link id is required')
+            end
+          end
+
+          context 'when link does not exist' do
+            it 'should return link not found' do
+              get '/?link_id=1337'
+              expect(last_response.status).to eq(404)
+              expect(JSON.parse(last_response.body)['description']).to eq('Could not find a link with id 1337')
+            end
+          end
+
+          context 'when link exists' do
+            it 'should return the address in a hash' do
+              get "/?link_id=#{link.id}"
+              expect(last_response.status).to eq(200)
+              response = JSON.parse(last_response.body)
+              expect(response).to eq('address' => 'q-s0.ig-bar.baz.dep-foo.bosh')
+            end
+
+            context 'and belongs to non-team owned deployment' do
+              it 'should return an error listing teams' do
+                get "/?link_id=#{other_link.id}"
+                expect(last_response.status).to eq(401)
+                response = JSON.parse(last_response.body)
+                expect(response['description']).to match(
+                  'Require one of the scopes: bosh.admin, bosh\..*\.admin, bosh.teams.other.admin, ' \
+                  'bosh.teams.other.read, bosh.read, bosh\..*\.read',
+                )
+              end
+            end
+          end
+        end
+      end
     end
   end
 end