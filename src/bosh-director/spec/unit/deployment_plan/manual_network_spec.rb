--- conflicted
+++ resolved
@@ -8,11 +8,7 @@
    manifest_hash['networks'].first['subnets'].first['static'] = static_ips
    manifest_hash
   end
-<<<<<<< HEAD
-  let(:manifest) { Bosh::Director::Manifest.new(manifest_hash, manifest_hash, nil, nil, nil, nil) }
-=======
-  let(:manifest) { Bosh::Director::Manifest.new(manifest_hash, YAML.dump(manifest_hash), {}, {}, nil, nil) }
->>>>>>> 2e5e8b52
+  let(:manifest) { Bosh::Director::Manifest.new(manifest_hash, manifest_hash, {}, {}, nil, nil) }
   let(:network_range) { '192.168.1.0/24' }
   let(:static_ips) { [] }
   let(:network_spec) { manifest_hash['networks'].first }
@@ -63,11 +59,7 @@
         manifest['networks'].first['subnets'] << Bosh::Spec::Deployments.subnet({
             'range' => '192.168.1.0/28',
           })
-<<<<<<< HEAD
-        Bosh::Director::Manifest.new(manifest, manifest, nil, nil, nil, nil)
-=======
-        Bosh::Director::Manifest.new(manifest, YAML.dump(manifest), {}, {}, nil, nil)
->>>>>>> 2e5e8b52
+        Bosh::Director::Manifest.new(manifest, manifest, {}, {}, nil, nil)
       end
 
       it 'should raise an error' do
