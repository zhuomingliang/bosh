--- conflicted
+++ resolved
@@ -12,7 +12,6 @@
       @logger ||= Logger.new(config['logfile'] || STDOUT)
       @logger.level = Logger.const_get(config['loglevel'].upcase) if config['loglevel'].is_a?(String)
 
-<<<<<<< HEAD
       @http_port = config["http"]["port"]
 
       @auth = []
@@ -26,11 +25,6 @@
           {"user" => user['username'], "password" => user['password']}
         end
       end
-=======
-      @http_port = config['http']['port']
-      @http_user = config['http']['user']
-      @http_password = config['http']['password']
->>>>>>> 449a4d3d
 
       @db = connect_db(config['db'])
 
