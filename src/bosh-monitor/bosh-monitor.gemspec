--- conflicted
+++ resolved
@@ -22,13 +22,8 @@
   spec.add_dependency 'eventmachine',    '~>1.2.0'
   spec.add_dependency 'logging',         '~>2.2.2'
   spec.add_dependency 'em-http-request', '~>0.3.0'
-<<<<<<< HEAD
   spec.add_dependency 'nats',      '~>0.8'
-  spec.add_dependency 'thin',      '~>1.5.0'
-=======
-  spec.add_dependency 'nats',      '=0.5.0.beta.12'
   spec.add_dependency 'thin',      '~>1.7.0'
->>>>>>> ac1587ba
   spec.add_dependency 'sinatra',   '~>1.4.2'
   spec.add_dependency 'dogapi',    '~> 1.21.0'
   spec.add_dependency 'riemann-client', '~>0.2.6'
