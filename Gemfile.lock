--- conflicted
+++ resolved
@@ -129,13 +129,9 @@
 PATH
   remote: bosh-template
   specs:
-<<<<<<< HEAD
-    bosh-template (1.3232.0)
+    bosh-template (1.3232.1.0)
       semi_semantic (~> 1.2.0)
-=======
-    bosh-template (1.3232.1.0)
-      semi_semantic (~> 1.1.0)
->>>>>>> 13b17a98
+
 
 PATH
   remote: bosh_cli_plugin_aws
